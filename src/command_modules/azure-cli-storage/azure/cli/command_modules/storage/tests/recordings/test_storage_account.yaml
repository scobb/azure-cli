interactions:
- request:
<<<<<<< HEAD
    body: !!binary |
      eyJuYW1lIjogInRlc3RzdG9yYWdlb21lZ2EiLCAidHlwZSI6ICJNaWNyb3NvZnQuU3RvcmFnZS9z
      dG9yYWdlQWNjb3VudHMifQ==
=======
    body: client_id=04b07795-8ddb-461a-bbee-02f9e1bf7b46&refresh_token=AAABAAAAiL9Kn2Z27UubvWFPbm0gLQoucyuhWVsJeWlI9dGHcCp-UEliGxmPaPMbHACErdm4Huw62OZuSF7H7LLFXMN7fuIPFNqE7f_QF9QQyD5Ui8KRfhduYlulJGP7ST-diYbpFNIoleXt4T4ipguWePyAPoInxQaOmFUJ6NywQalErbaG9ld99xzQ-RDn4aoH_GtUy7E761e8HojR47texNpxUUn_fSDseHaOuH7NXjp9_5K8ssdZwXA2zutzFVnfVfrY1tfO1iXreBLruchA8iRpP_B-wesZuwYCZ0CT4-lOuaYTO59YeFn2I7Rk_zPWlLKQ7GRBAhXHcOqPjk6CpPTeO1qFKHwkX_yMUZAV7QwrlxEgcOASxf8dujZKGTZdqDrGkwfstijCCgGk6wmNpDU8TaR3gAc8KeOOd_8Q-RGUnLRtO3sq8iGUSpwxJxjHefwtZKRnKBHX2yuZVJUTyELIWEfUNbFY9IlRCdQfI1rm-n9tftUao-ibqOUO8E8v4s0W7U0X8iQG5h59FJn0DT8CURJyFUseayuVEui5pZ75wC-wQUkkyh7ugHXU5GyfzE5HeeTUUsIeHG7k5MJhelX0_VEBCCFFxHdee4e75BUhr_TyGqYrJaxEdA9GfCIzN6-NFXGc2A_2oQ6i6Nhjai5WQiAA&grant_type=refresh_token&resource=https%3A%2F%2Fmanagement.core.windows.net%2F
    headers:
      Accept: ['*/*']
      Accept-Charset: [utf-8]
      Accept-Encoding: ['gzip, deflate']
      Connection: [keep-alive]
      Content-Length: ['812']
      User-Agent: [python-requests/2.9.1]
      content-type: [application/x-www-form-urlencoded]
      return-client-request-id: ['true']
      x-client-CPU: [x86]
      x-client-OS: [win32]
      x-client-SKU: [Python]
      x-client-Ver: [0.2.0]
    method: POST
    uri: https://login.microsoftonline.com/54826b22-38d6-4fb2-bad9-b7b93a3e9c5a/oauth2/token?api-version=1.0
  response:
    body: {string: '{"token_type":"Bearer","scope":"user_impersonation","expires_in":"3599","expires_on":"1461688499","not_before":"1461684599","resource":"https://management.core.windows.net/","access_token":"eyJ0eXAiOiJKV1QiLCJhbGciOiJSUzI1NiIsIng1dCI6Ik1uQ19WWmNBVGZNNXBPWWlKSE1iYTlnb0VLWSIsImtpZCI6Ik1uQ19WWmNBVGZNNXBPWWlKSE1iYTlnb0VLWSJ9.eyJhdWQiOiJodHRwczovL21hbmFnZW1lbnQuY29yZS53aW5kb3dzLm5ldC8iLCJpc3MiOiJodHRwczovL3N0cy53aW5kb3dzLm5ldC81NDgyNmIyMi0zOGQ2LTRmYjItYmFkOS1iN2I5M2EzZTljNWEvIiwiaWF0IjoxNDYxNjg0NTk5LCJuYmYiOjE0NjE2ODQ1OTksImV4cCI6MTQ2MTY4ODQ5OSwiYWNyIjoiMSIsImFtciI6WyJwd2QiXSwiYXBwaWQiOiIwNGIwNzc5NS04ZGRiLTQ2MWEtYmJlZS0wMmY5ZTFiZjdiNDYiLCJhcHBpZGFjciI6IjAiLCJmYW1pbHlfbmFtZSI6IkFkbWluMiIsImdpdmVuX25hbWUiOiJBZG1pbjIiLCJncm91cHMiOlsiZTRiYjBiNTYtMTAxNC00MGY4LTg4YWItM2Q4YThjYjBlMDg2Il0sImlwYWRkciI6IjE2Ny4yMjAuMS4xODYiLCJuYW1lIjoiQWRtaW4yIiwib2lkIjoiNTk2M2Y1MGMtN2M0My00MDVjLWFmN2UtNTMyOTRkZTc2YWJkIiwicHVpZCI6IjEwMDNCRkZEOTU5Rjg0MjMiLCJzY3AiOiJ1c2VyX2ltcGVyc29uYXRpb24iLCJzdWIiOiJzRGdleFJ3Q05JZlktaHpRampDRHZaVDdJemRmbzRTeXJyNHgwZEROelI0IiwidGlkIjoiNTQ4MjZiMjItMzhkNi00ZmIyLWJhZDktYjdiOTNhM2U5YzVhIiwidW5pcXVlX25hbWUiOiJhZG1pbjJAQXp1cmVTREtUZWFtLm9ubWljcm9zb2Z0LmNvbSIsInVwbiI6ImFkbWluMkBBenVyZVNES1RlYW0ub25taWNyb3NvZnQuY29tIiwidmVyIjoiMS4wIiwid2lkcyI6WyI2MmU5MDM5NC02OWY1LTQyMzctOTE5MC0wMTIxNzcxNDVlMTAiXX0.AHEBTJ0eP-3mJMJV4KBqBHuntEBIL5ND6E5TPkrKgbAtpLED7RJNIBvWiw9guKgzabyWCT2mcb2tVAFM-YmQ-7VlYBGsELtsNiSnuYshiR-586vu5BSwYpeRMbk7mNZEy8inndY1znPYLdfZFTPBchHxJ5tQDWHtNE42Yejg5UtZYXqMQSsslecItSg_E2HBekbbBGlD9muri5baiRF131_pT2rLa-MynoZwxgCxOIBf0De7h0cfQTwyblpi_MKrnQ2jOSiuaQ2wZ1unywYI8lNtAbYLDGLzY9Kg5y_eOQY-q02Y--ONCGbuiD1kNwRxEx-FrNSnpgqrp5zv4X1Ulw","refresh_token":"AAABAAAAiL9Kn2Z27UubvWFPbm0gLbcBSC68FfW4jj8KcqEuydKT4QOY0WeoAc8SeV_OHp9fmwbHsl8mL_X_LtdMGvM62L9bYOfFgvyDbhgJ-aY1HAFXrl-ggt-KGzqD9ir1W_Ep7pjKnRL1aRlvZ5iH2m7bCU3ceC2l3BY_IYrYXB6BBMdcP256RwQroNmNO7vZyw2Uker7PlUwy2SqYzSIg0C3NMNn3UC1A2mmBi_dRaD-LkrIUqUS_DeoMQrkh92S5le4MtKkMQ6IKcEuTTA0aVt7Fhh4CLebF-dDC0HZDAS6QnOgN_lOeNDVHViREDuADAEqgUNxMF6z5a6AFJdoGRz4MZpuugX0_jWLOJcgG6scFcJOmnXrOr_0IQhT44MiQ8jdeiuKIKEFhoCQ4MSFUydCPxpZhg-KwPMRLLKMHUYUvzUp0_O1YH588hz6ClEhhz8dk-wYadFKq7ZqSJR5j2DSO4ATmCBb6vPfCcZz5jV6aETDPIWXoMW2wTHQi2sT6dLC3eJo6yFshduZUrOAnHKX9taR8Wv6MbYrEcnk7yIPD5xFbtYDV5-YnvzVxmAZBnjRJEcQVQs5tSEjxxo6QiQJinc4uEHo6fyuaK_XZ8y63RW4HuPRQm0ckia3uS62OdRYy4f9ls5ppLVSK4yclrOSRCAA"}'}
    headers:
      Cache-Control: ['no-cache, no-store']
      Content-Length: ['2346']
      Content-Type: [application/json; charset=utf-8]
      Date: ['Tue, 26 Apr 2016 15:34:59 GMT']
      Expires: ['-1']
      P3P: [CP="DSP CUR OTPi IND OTRi ONL FIN"]
      Pragma: [no-cache]
      Server: [Microsoft-IIS/8.5]
      Set-Cookie: [flight-uxoptin=true; path=/; secure; HttpOnly, x-ms-gateway-slice=productionb;
          path=/; secure; HttpOnly, stsservicecookie=ests; path=/; secure; HttpOnly]
      Strict-Transport-Security: [max-age=31536000; includeSubDomains]
      X-Content-Type-Options: [nosniff]
      X-Powered-By: [ASP.NET]
    status: {code: 200, message: OK}
- request:
    body: '{"name": "teststorageomega", "type": "Microsoft.Storage/storageAccounts"}'
>>>>>>> 8d21616b
    headers:
      Accept: [application/json]
      Accept-Encoding: ['gzip, deflate']
      Connection: [keep-alive]
      Content-Length: ['73']
      Content-Type: [application/json; charset=utf-8]
      User-Agent: [python/3.5.1 requests/2.9.1 msrest/0.2.0 msrest_azure/0.2.1 storagemanagementclient/2015-06-15
          Azure-SDK-For-Python AZURECLI_0.0.32]
      accept-language: [en-US]
    method: POST
    uri: https://management.azure.com/subscriptions/00000000-0000-0000-0000-000000000000/providers/Microsoft.Storage/checkNameAvailability?api-version=2015-06-15
  response:
    body:
      string: !!binary |
        H4sIAAAAAAAEAO29B2AcSZYlJi9tynt/SvVK1+B0oQiAYBMk2JBAEOzBiM3mkuwdaUcjKasqgcpl
        VmVdZhZAzO2dvPfee++999577733ujudTif33/8/XGZkAWz2zkrayZ4hgKrIHz9+fB8/In7xR8ts
        kR9fZkWZTcr8o0dtvc5/SfL/AAeYVbAXAAAA
    headers:
      Cache-Control: [no-cache]
      Content-Encoding: [gzip]
      Content-Type: [application/json]
<<<<<<< HEAD
      Date: ['Wed, 04 May 2016 23:23:25 GMT']
=======
      Date: ['Tue, 26 Apr 2016 15:34:59 GMT']
>>>>>>> 8d21616b
      Expires: ['-1']
      Pragma: [no-cache]
      Server: [Microsoft-Azure-Storage-Resource-Provider/1.0, Microsoft-HTTPAPI/2.0]
      Strict-Transport-Security: [max-age=31536000; includeSubDomains]
      Vary: [Accept-Encoding]
    status: {code: 200, message: OK}
- request:
<<<<<<< HEAD
    body: !!binary |
      eyJuYW1lIjogInRyYXZpc3Rlc3RyZXNvdXJjZWdyMzAxNCIsICJ0eXBlIjogIk1pY3Jvc29mdC5T
      dG9yYWdlL3N0b3JhZ2VBY2NvdW50cyJ9
=======
    body: '{"name": "travistestresourcegr3014", "type": "Microsoft.Storage/storageAccounts"}'
>>>>>>> 8d21616b
    headers:
      Accept: [application/json]
      Accept-Encoding: ['gzip, deflate']
      Connection: [keep-alive]
      Content-Length: ['81']
      Content-Type: [application/json; charset=utf-8]
      User-Agent: [python/3.5.1 requests/2.9.1 msrest/0.2.0 msrest_azure/0.2.1 storagemanagementclient/2015-06-15
          Azure-SDK-For-Python AZURECLI_0.0.32]
      accept-language: [en-US]
    method: POST
    uri: https://management.azure.com/subscriptions/00000000-0000-0000-0000-000000000000/providers/Microsoft.Storage/checkNameAvailability?api-version=2015-06-15
  response:
    body:
      string: !!binary |
        H4sIAAAAAAAEAO29B2AcSZYlJi9tynt/SvVK1+B0oQiAYBMk2JBAEOzBiM3mkuwdaUcjKasqgcpl
        VmVdZhZAzO2dvPfee++999577733ujudTif33/8/XGZkAWz2zkrayZ4hgKrIHz9+fB8/In7xR4u8
        abKL/KNHH72Z52nTVjX9lWbTabVetukyW+SztK2zy6Jp86at86Za19P8or63s7ufFk2alXWeza7T
        NnubL8cfjT7CK8eXWVFmk5LAnmdlk48+okZNtaRejqX96TsC2Hz0S5L/B9jK2e2CAAAA
    headers:
      Cache-Control: [no-cache]
      Content-Encoding: [gzip]
      Content-Type: [application/json]
<<<<<<< HEAD
      Date: ['Wed, 04 May 2016 23:23:25 GMT']
=======
      Date: ['Tue, 26 Apr 2016 15:35:00 GMT']
>>>>>>> 8d21616b
      Expires: ['-1']
      Pragma: [no-cache]
      Server: [Microsoft-Azure-Storage-Resource-Provider/1.0, Microsoft-HTTPAPI/2.0]
      Strict-Transport-Security: [max-age=31536000; includeSubDomains]
      Vary: [Accept-Encoding]
    status: {code: 200, message: OK}
- request:
    body: null
    headers:
      Accept: [application/json]
      Accept-Encoding: ['gzip, deflate']
      Connection: [keep-alive]
      Content-Type: [application/json; charset=utf-8]
      User-Agent: [python/3.5.1 requests/2.9.1 msrest/0.2.0 msrest_azure/0.2.1 storagemanagementclient/2015-06-15
          Azure-SDK-For-Python AZURECLI_0.0.32]
      accept-language: [en-US]
    method: GET
    uri: https://management.azure.com/subscriptions/00000000-0000-0000-0000-000000000000/resourceGroups/travistestresourcegroup/providers/Microsoft.Storage/storageAccounts?api-version=2015-06-15
  response:
    body:
      string: !!binary |
        H4sIAAAAAAAEAO29B2AcSZYlJi9tynt/SvVK1+B0oQiAYBMk2JBAEOzBiM3mkuwdaUcjKasqgcpl
        VmVdZhZAzO2dvPfee++999577733ujudTif33/8/XGZkAWz2zkrayZ4hgKrIHz9+fB8/In7xR5dZ
        uc4/evS9X/xRMfvo0Ud3m/WkmdbFqi2qZXN3Z7J7/un+g93t3cn5zvb+bJZtZ/n03vZ08nDvwd75
        zsP7D3fu1nlTretp/nldrVfN3bbOLoumzZvWfHGBL+6u6uqymOV1c/eLYlpXTXXejl+3VZ1d5Hcb
        +Xk8nVbrZUsw6G39LJPPdvY+Gn1UVtMMiBGiV9Ri3dBny2xB+H808AZ1usrrtsibjx794o/0mzfX
        K7zyus2Ws6ye/f7PX72mptM6Z+BvCga4t7P76fbO/vbOp2/2dh/t7z/aPxjv7+w8eLh7/6eo9aou
        Fll9fbqcraqCUAb4SVlN6M15266aR3ejgxijzXha1fn4qljOqqtmvMzbuwTwvCjR7caX0Sb68i9a
        55jFzW9zo+jrbTa5uXNuFHn9l1hiPI9MD00AcQN9WCwviOAtunm9nk7zfJbP6PuGPls3X56/FBD0
        bXaZFSX6AuQ2u2DSEmD6itqfVxX9Mslq/lYm8kZ+orb/L+PvCIx7O7v7NMBNPD78FnX+gXy+9+mb
        nZ1H9L/9++MHew8fPjj49LZ8PoDW7Xl9CADaRQEwK98GAjeMgmiZxW4BghtGQBD/KXF+Fvl+WS3x
        Jn8ks3kjc330S77/S5L/B76UIYXZBQAA
    headers:
      Cache-Control: [no-cache]
      Content-Encoding: [gzip]
      Content-Type: [application/json]
<<<<<<< HEAD
      Date: ['Wed, 04 May 2016 23:23:25 GMT']
=======
      Date: ['Tue, 26 Apr 2016 15:35:01 GMT']
>>>>>>> 8d21616b
      Expires: ['-1']
      Pragma: [no-cache]
      Server: [Microsoft-Azure-Storage-Resource-Provider/1.0, Microsoft-HTTPAPI/2.0]
      Strict-Transport-Security: [max-age=31536000; includeSubDomains]
      Vary: [Accept-Encoding]
    status: {code: 200, message: OK}
- request:
    body: null
    headers:
      Accept: [application/json]
      Accept-Encoding: ['gzip, deflate']
      Connection: [keep-alive]
      Content-Type: [application/json; charset=utf-8]
      User-Agent: [python/3.5.1 requests/2.9.1 msrest/0.2.0 msrest_azure/0.2.1 storagemanagementclient/2015-06-15
          Azure-SDK-For-Python AZURECLI_0.0.32]
      accept-language: [en-US]
    method: GET
    uri: https://management.azure.com/subscriptions/00000000-0000-0000-0000-000000000000/resourceGroups/travistestresourcegroup/providers/Microsoft.Storage/storageAccounts/travistestresourcegr3014?api-version=2015-06-15
  response:
    body:
      string: !!binary |
        H4sIAAAAAAAEAO29B2AcSZYlJi9tynt/SvVK1+B0oQiAYBMk2JBAEOzBiM3mkuwdaUcjKasqgcpl
        VmVdZhZAzO2dvPfee++999577733ujudTif33/8/XGZkAWz2zkrayZ4hgKrIHz9+fB8/In7xR8Xs
        o0cf3W3Wk2ZaF6u2qJbN3Z3J7vmn+w92t3cn5zvb+7NZtp3l03vb08nDvQd75zsP7z/cuVvnTbWu
        p/nndbVeNXfbOrssmjZvWvPFBb64u6qry2KW183dL4ppXTXVeTt+3VZ1dpHfbeTn8XRarZdtHMa9
        nd39j0YfldU0A3KE7BV9v27os2W2yOnvDW9R56u8bou8+ejRL/4ok37eXK/w2us2W86yevb7P3/1
        mppO65w7eFMw0L2d3U+3d/a39z59s7PziP63f3/8YO/hwwcHn/4UtV7VxSKrr0+Xs1VVEOoAPymr
        Cb05b9tV8+ju4GDGaDeeVnU+viqWs+qqGS/z9i4BPS9KdH0jALSLAvhF63x9KwjcMAqizSa3Q4Ib
        RkD8Ekuc55EpowkhcPRhsbygCWjR1ev1dJrns3xG3zf02br58vylgKBvs8usKNEXILfZBZN6WS3x
        Jn8ks3kjc330S5L/B131zF/tAgAA
    headers:
      Cache-Control: [no-cache]
      Content-Encoding: [gzip]
      Content-Type: [application/json]
<<<<<<< HEAD
      Date: ['Wed, 04 May 2016 23:23:26 GMT']
=======
      Date: ['Tue, 26 Apr 2016 15:35:01 GMT']
>>>>>>> 8d21616b
      Expires: ['-1']
      Pragma: [no-cache]
      Server: [Microsoft-Azure-Storage-Resource-Provider/1.0, Microsoft-HTTPAPI/2.0]
      Strict-Transport-Security: [max-age=31536000; includeSubDomains]
      Vary: [Accept-Encoding]
    status: {code: 200, message: OK}
- request:
    body: null
    headers:
      Accept: [application/json]
      Accept-Encoding: ['gzip, deflate']
      Connection: [keep-alive]
      Content-Type: [application/json; charset=utf-8]
      User-Agent: [python/3.5.1 requests/2.9.1 msrest/0.2.0 msrest_azure/0.2.1 storagemanagementclient/2015-06-15
          Azure-SDK-For-Python AZURECLI_0.0.32]
      accept-language: [en-US]
    method: GET
    uri: https://management.azure.com/subscriptions/00000000-0000-0000-0000-000000000000/providers/Microsoft.Storage/usages?api-version=2015-06-15
  response:
    body:
      string: !!binary |
        H4sIAAAAAAAEAO29B2AcSZYlJi9tynt/SvVK1+B0oQiAYBMk2JBAEOzBiM3mkuwdaUcjKasqgcpl
        VmVdZhZAzO2dvPfee++999577733ujudTif33/8/XGZkAWz2zkrayZ4hgKrIHz9+fB8/In7xb5yk
<<<<<<< HEAD
        6UeXWbnOP3qUfg9/pSl/iOej9bJo6fOPTqr1sv1oZD+frus6X7Y/qe/t77ivymLB7+zueB8uswXa
        WcD0kenzo9dtVWcX+fF0ik4a1ws1KqtpVhY/yGemJ9M6tc1N618iv/CP7//GyS/5fwA6Ljfa2gAA
        AA==
=======
        6UeXWbnOP3qUfg9/pSl/iOej9bJo6fOPTqr1sv1oZD+frus6X7Y/qe/tPXBflcWC39nd2XEfLrMF
        2lnA9JHp86PXbVVnF/nxdIpOGtcLNSqraVYWP8hnpifTOrXNTetfIr/wj+//xskv+X8AtiYxadoA
        AAA=
>>>>>>> 8d21616b
    headers:
      Cache-Control: [no-cache]
      Content-Encoding: [gzip]
      Content-Type: [application/json]
<<<<<<< HEAD
      Date: ['Wed, 04 May 2016 23:23:27 GMT']
=======
      Date: ['Tue, 26 Apr 2016 15:35:02 GMT']
>>>>>>> 8d21616b
      Expires: ['-1']
      Pragma: [no-cache]
      Server: [Microsoft-Azure-Storage-Resource-Provider/1.0, Microsoft-HTTPAPI/2.0]
      Strict-Transport-Security: [max-age=31536000; includeSubDomains]
      Vary: [Accept-Encoding]
    status: {code: 200, message: OK}
- request:
    body: null
    headers:
      Accept: [application/json]
      Accept-Encoding: ['gzip, deflate']
      Connection: [keep-alive]
      Content-Length: ['0']
      Content-Type: [application/json; charset=utf-8]
      User-Agent: [python/3.5.1 requests/2.9.1 msrest/0.2.0 msrest_azure/0.2.1 storagemanagementclient/2015-06-15
          Azure-SDK-For-Python AZURECLI_0.0.32]
      accept-language: [en-US]
    method: POST
    uri: https://management.azure.com/subscriptions/00000000-0000-0000-0000-000000000000/resourceGroups/travistestresourcegroup/providers/Microsoft.Storage/storageAccounts/travistestresourcegr3014/listKeys?api-version=2015-06-15
  response:
    body:
      string: !!binary |
        H4sIAAAAAAAEAO29B2AcSZYlJi9tynt/SvVK1+B0oQiAYBMk2JBAEOzBiM3mkuwdaUcjKasqgcpl
        VmVdZhZAzO2dvPfee++999577733ujudTif33/8/XGZkAWz2zkrayZ4hgKrIHz9+fB8/In7xR2/z
<<<<<<< HEAD
        692PHn003fu9Tt+eZKvvfPWLLo9P9r79dLG8vPtTz4rs+XffPvl9Fuu75z/1bNkeTNtv/6KXz9ts
        ffKT55Pq9Gz/y6svfuIXrWfHs+np9U+/vrs7/anL6Yu3WXN3dfZ7zy8+++yjEXrYox5m12++KH7w
        4P7v0/7en3xafKfe/b2f/z4v2uvs0929h/vfWfzk9P7vffHdL6effuf3efPF6v7B3vHJ4s131j/5
        5eXk+s0v+uTb853TZ59/sfv8OvuJs3b69NWi+L0//2p5TD38kuT/AROtBE7GAAAA
=======
        692PHn00LSfvvru/+u7x5W7z5cvrd59fvDidTn7vH/xezXd+7+L8i/Ynnr16evnq/Nu/d72cXP3e
        O4v2yd5P/17Xuz+990X13eVPP3/x6s3BT939vb+6eP3501fnb8rZWV0dPPmJzz77aIQe9qiHk7Pm
        ZD1bZavPv/y9qst7n0zm2ecXz36vye917+16sVf+9LP5Fz+Y7h/Un05Pls0nP/HTP3n3/pudixdP
        P1+f7r+7+H2ql1/Mqmeffjs72Hs5/bTav3j97QfHE/TwS5L/BzznsQjGAAAA
>>>>>>> 8d21616b
    headers:
      Cache-Control: [no-cache]
      Content-Encoding: [gzip]
      Content-Type: [application/json]
<<<<<<< HEAD
      Date: ['Wed, 04 May 2016 23:23:28 GMT']
=======
      Date: ['Tue, 26 Apr 2016 15:35:03 GMT']
>>>>>>> 8d21616b
      Expires: ['-1']
      Pragma: [no-cache]
      Server: [Microsoft-Azure-Storage-Resource-Provider/1.0, Microsoft-HTTPAPI/2.0]
      Strict-Transport-Security: [max-age=31536000; includeSubDomains]
      Vary: [Accept-Encoding]
      x-ms-ratelimit-remaining-subscription-writes: ['1198']
    status: {code: 200, message: OK}
- request:
    body: null
    headers:
      Accept: [application/json]
      Accept-Encoding: ['gzip, deflate']
      Connection: [keep-alive]
      Content-Length: ['0']
      Content-Type: [application/json; charset=utf-8]
      User-Agent: [python/3.5.1 requests/2.9.1 msrest/0.2.0 msrest_azure/0.2.1 storagemanagementclient/2015-06-15
          Azure-SDK-For-Python AZURECLI_0.0.32]
      accept-language: [en-US]
    method: POST
    uri: https://management.azure.com/subscriptions/00000000-0000-0000-0000-000000000000/resourceGroups/travistestresourcegroup/providers/Microsoft.Storage/storageAccounts/travistestresourcegr3014/listKeys?api-version=2015-06-15
  response:
    body:
      string: !!binary |
        H4sIAAAAAAAEAO29B2AcSZYlJi9tynt/SvVK1+B0oQiAYBMk2JBAEOzBiM3mkuwdaUcjKasqgcpl
        VmVdZhZAzO2dvPfee++999577733ujudTif33/8/XGZkAWz2zkrayZ4hgKrIHz9+fB8/In7xR2/z
<<<<<<< HEAD
        692PHn003fu9Tt+eZKvvfPWLLo9P9r79dLG8vPtTz4rs+XffPvl9Fuu75z/1bNkeTNtv/6KXz9ts
        ffKT55Pq9Gz/y6svfuIXrWfHs+np9U+/vrs7/anL6Yu3WXN3dfZ7zy8+++yjEXrYox5m12++KH7w
        4P7v0/7en3xafKfe/b2f/z4v2uvs0929h/vfWfzk9P7vffHdL6effuf3efPF6v7B3vHJ4s131j/5
        5eXk+s0v+uTb853TZ59/sfv8OvuJs3b69NWi+L0//2p5TD38kuT/AROtBE7GAAAA
=======
        692PHn00LSfvvru/+u7x5W7z5cvrd59fvDidTn7vH/xezXd+7+L8i/Ynnr16evnq/Nu/d72cXP3e
        O4v2yd5P/17Xuz+990X13eVPP3/x6s3BT939vb+6eP3501fnb8rZWV0dPPmJzz77aIQe9qiHk7Pm
        ZD1bZavPv/y9qst7n0zm2ecXz36vye917+16sVf+9LP5Fz+Y7h/Un05Pls0nP/HTP3n3/pudixdP
        P1+f7r+7+H2ql1/Mqmeffjs72Hs5/bTav3j97QfHE/TwS5L/BzznsQjGAAAA
>>>>>>> 8d21616b
    headers:
      Cache-Control: [no-cache]
      Content-Encoding: [gzip]
      Content-Type: [application/json]
<<<<<<< HEAD
      Date: ['Wed, 04 May 2016 23:23:28 GMT']
=======
      Date: ['Tue, 26 Apr 2016 15:35:04 GMT']
>>>>>>> 8d21616b
      Expires: ['-1']
      Pragma: [no-cache]
      Server: [Microsoft-Azure-Storage-Resource-Provider/1.0, Microsoft-HTTPAPI/2.0]
      Strict-Transport-Security: [max-age=31536000; includeSubDomains]
      Vary: [Accept-Encoding]
      x-ms-ratelimit-remaining-subscription-writes: ['1198']
    status: {code: 200, message: OK}
- request:
    body: '{"keyName": "key1"}'
    headers:
      Accept: [application/json]
      Accept-Encoding: ['gzip, deflate']
      Connection: [keep-alive]
      Content-Length: ['19']
      Content-Type: [application/json; charset=utf-8]
      User-Agent: [python/3.5.1 requests/2.9.1 msrest/0.2.0 msrest_azure/0.2.1 storagemanagementclient/2015-06-15
          Azure-SDK-For-Python AZURECLI_0.0.32]
      accept-language: [en-US]
    method: POST
    uri: https://management.azure.com/subscriptions/00000000-0000-0000-0000-000000000000/resourceGroups/travistestresourcegroup/providers/Microsoft.Storage/storageAccounts/travistestresourcegr3014/regenerateKey?api-version=2015-06-15
  response:
    body:
      string: !!binary |
        H4sIAAAAAAAEAO29B2AcSZYlJi9tynt/SvVK1+B0oQiAYBMk2JBAEOzBiM3mkuwdaUcjKasqgcpl
        VmVdZhZAzO2dvPfee++999577733ujudTif33/8/XGZkAWz2zkrayZ4hgKrIHz9+fB8/In7xR2/z
<<<<<<< HEAD
        692PHn10dbH37N2Xs4vf637xrv5ydfr291o++X3mX3716eKTJ7v5T/zeB5+fZZcPi/uzzx+sfvIX
        LZ7MT3+f5e/zg0/eLH/i9/7q6cOfzM7Ov3z20y+/+PZPf3HwEz/RvPzp6avjs/tXn3320Qg97FEP
        s+s3XxQ/eHD/92l/708+Lb5T7/7ez3+fF+119unu3sP97yx+cnr/97747pfTT7/z+7z5YnX/YO/4
        ZPHmO+uf/PJycv3mF33y7fnO6bPPv9h9fp39xFk7ffpqUfzen3+1PKYefkny/wD88MKUxgAAAA==
=======
        692PHn300z+Z/8S737t49fSL4pP95+dPfnJ2f//z3+vu+fFB85MPqnzx4qfOF7/oyYt38wdnP70z
        371b/eD3fvDFV7PJT55+5+LTH+wvnv1eu3tnn9+9/8XlbvH29/ryXfXmpPr8+LPPPhqhhz3q4eSs
        OVnPVtnq8y9/r+ry3ieTefb5xbPfa/J73Xu7XuyVP/1s/sUPpvsH9afTk2XzyU/89E/evf9m5+LF
        08/Xp/vvLn6f6uUXs+rZp9/ODvZeTj+t9i9ef/vB8eQnqIdfkvw/EUnTqsYAAAA=
>>>>>>> 8d21616b
    headers:
      Cache-Control: [no-cache]
      Content-Encoding: [gzip]
      Content-Type: [application/json]
<<<<<<< HEAD
      Date: ['Wed, 04 May 2016 23:23:28 GMT']
=======
      Date: ['Tue, 26 Apr 2016 15:35:06 GMT']
>>>>>>> 8d21616b
      Expires: ['-1']
      Pragma: [no-cache]
      Server: [Microsoft-Azure-Storage-Resource-Provider/1.0, Microsoft-HTTPAPI/2.0]
      Strict-Transport-Security: [max-age=31536000; includeSubDomains]
      Vary: [Accept-Encoding]
      x-ms-ratelimit-remaining-subscription-writes: ['1198']
    status: {code: 200, message: OK}
- request:
    body: '{"keyName": "key2"}'
    headers:
      Accept: [application/json]
      Accept-Encoding: ['gzip, deflate']
      Connection: [keep-alive]
      Content-Length: ['19']
      Content-Type: [application/json; charset=utf-8]
      User-Agent: [python/3.5.1 requests/2.9.1 msrest/0.2.0 msrest_azure/0.2.1 storagemanagementclient/2015-06-15
          Azure-SDK-For-Python AZURECLI_0.0.32]
      accept-language: [en-US]
    method: POST
    uri: https://management.azure.com/subscriptions/00000000-0000-0000-0000-000000000000/resourceGroups/travistestresourcegroup/providers/Microsoft.Storage/storageAccounts/travistestresourcegr3014/regenerateKey?api-version=2015-06-15
  response:
    body:
      string: !!binary |
        H4sIAAAAAAAEAO29B2AcSZYlJi9tynt/SvVK1+B0oQiAYBMk2JBAEOzBiM3mkuwdaUcjKasqgcpl
        VmVdZhZAzO2dvPfee++999577733ujudTif33/8/XGZkAWz2zkrayZ4hgKrIHz9+fB8/In7xR2/z
<<<<<<< HEAD
        692PHn10dbH37N2Xs4vf637xrv5ydfr291o++X3mX3716eKTJ7v5T/zeB5+fZZcPi/uzzx+sfvIX
        LZ7MT3+f5e/zg0/eLH/i9/7q6cOfzM7Ov3z20y+/+PZPf3HwEz/RvPzp6avjs/tXn3320Qg97FEP
        v/fzYnn/rC4PLt99+rb8zr3F773Tfuf0q+Lh29/rk1X9ye/9xQ+etbufX7+4d//q9U/Nr66+XT27
        +/re79V+8vt85+n5k/PJqrjKZtPPv/z86U+/+6kXp0/Xy+wHT46ph1+S/D9IyJ6JxgAAAA==
=======
        692PHn300z+Z/8S737t49fSL4pP95+dPfnJ2f//z3+vu+fFB85MPqnzx4qfOF7/oyYt38wdnP70z
        371b/eD3fvDFV7PJT55+5+LTH+wvnv1eu3tnn9+9/8XlbvH29/ryXfXmpPr8+LPPPhqhhz3q4ekX
        D/e/ne/v7L3+vR8u509/rxfX5U/89NPf5wc//eT03ovy3s5P/NTdvdnJF+3xDxarvbuLL2ZnP/n0
        6U89/fwXfX7wE1+92f/kp3/yi/WTN09fvJ3cm1/uvvzB8903sy+uqIdfkvw/NXZgQMYAAAA=
>>>>>>> 8d21616b
    headers:
      Cache-Control: [no-cache]
      Content-Encoding: [gzip]
      Content-Type: [application/json]
<<<<<<< HEAD
      Date: ['Wed, 04 May 2016 23:23:30 GMT']
=======
      Date: ['Tue, 26 Apr 2016 15:35:07 GMT']
>>>>>>> 8d21616b
      Expires: ['-1']
      Pragma: [no-cache]
      Server: [Microsoft-Azure-Storage-Resource-Provider/1.0, Microsoft-HTTPAPI/2.0]
      Strict-Transport-Security: [max-age=31536000; includeSubDomains]
      Vary: [Accept-Encoding]
      x-ms-ratelimit-remaining-subscription-writes: ['1199']
    status: {code: 200, message: OK}
- request:
    body: '{"keyName": "key2"}'
    headers:
      Accept: [application/json]
      Accept-Encoding: ['gzip, deflate']
      Connection: [keep-alive]
      Content-Length: ['19']
      Content-Type: [application/json; charset=utf-8]
      User-Agent: [python/3.5.1 requests/2.9.1 msrest/0.2.0 msrest_azure/0.2.1 storagemanagementclient/2015-06-15
          Azure-SDK-For-Python AZURECLI_0.0.32]
      accept-language: [en-US]
    method: POST
    uri: https://management.azure.com/subscriptions/00000000-0000-0000-0000-000000000000/resourceGroups/travistestresourcegroup/providers/Microsoft.Storage/storageAccounts/travistestresourcegr3014/regenerateKey?api-version=2015-06-15
  response:
    body:
      string: !!binary |
        H4sIAAAAAAAEAO29B2AcSZYlJi9tynt/SvVK1+B0oQiAYBMk2JBAEOzBiM3mkuwdaUcjKasqgcpl
        VmVdZhZAzO2dvPfee++999577733ujudTif33/8/XGZkAWz2zkrayZ4hgKrIHz9+fB8/In7xR2/z
<<<<<<< HEAD
        692PHn10dbH37N2Xs4vf637xrv5ydfr291o++X3mX3716eKTJ7v5T/zeB5+fZZcPi/uzzx+sfvIX
        LZ7MT3+f5e/zg0/eLH/i9/7q6cOfzM7Ov3z20y+/+PZPf3HwEz/RvPzp6avjs/tXn3320Qg97FEP
        Dw+eXVVP3nx3fTD5wf71558frPbf3js9/fzu8sGrn1o9u7d39+11XZ/PFj/17d3f+8XZ/OL56jsv
        q/zuT/9kvfPkoj2t57/o0+e719mz9U88+PZy8nu9m82uJsfUwy9J/h/CXKiSxgAAAA==
=======
        692PHn300z+Z/8S737t49fSL4pP95+dPfnJ2f//z3+vu+fFB85MPqnzx4qfOF7/oyYt38wdnP70z
        371b/eD3fvDFV7PJT55+5+LTH+wvnv1eu3tnn9+9/8XlbvH29/ryXfXmpPr8+LPPPhqhhz3qYXFv
        vvf226cPfu/9k4e/V/7m9zorz59en+wfv7j49Dtvl+tPfu8339l5+4Of/n3Wv3f2ZPZTy+zVuyc/
        uP/sJ/baxcMX+7/Xen32g8XyzcnyavWDk09eZm/m7bsnrz+5oh5+SfL/AOw6p1HGAAAA
>>>>>>> 8d21616b
    headers:
      Cache-Control: [no-cache]
      Content-Encoding: [gzip]
      Content-Type: [application/json]
<<<<<<< HEAD
      Date: ['Wed, 04 May 2016 23:23:31 GMT']
=======
      Date: ['Tue, 26 Apr 2016 15:35:11 GMT']
>>>>>>> 8d21616b
      Expires: ['-1']
      Pragma: [no-cache]
      Server: [Microsoft-Azure-Storage-Resource-Provider/1.0, Microsoft-HTTPAPI/2.0]
      Strict-Transport-Security: [max-age=31536000; includeSubDomains]
      Vary: [Accept-Encoding]
      x-ms-ratelimit-remaining-subscription-writes: ['1199']
    status: {code: 200, message: OK}
- request:
    body: '{"tags": {"foo": "bar", "cat": ""}}'
    headers:
      Accept: [application/json]
      Accept-Encoding: ['gzip, deflate']
      Connection: [keep-alive]
      Content-Length: ['35']
      Content-Type: [application/json; charset=utf-8]
      User-Agent: [python/3.5.1 requests/2.9.1 msrest/0.2.0 msrest_azure/0.2.1 storagemanagementclient/2015-06-15
          Azure-SDK-For-Python AZURECLI_0.0.32]
      accept-language: [en-US]
    method: PATCH
    uri: https://management.azure.com/subscriptions/00000000-0000-0000-0000-000000000000/resourceGroups/travistestresourcegroup/providers/Microsoft.Storage/storageAccounts/travistestresourcegr3014?api-version=2015-06-15
  response:
    body:
      string: !!binary |
        H4sIAAAAAAAEAO29B2AcSZYlJi9tynt/SvVK1+B0oQiAYBMk2JBAEOzBiM3mkuwdaUcjKasqgcpl
        VmVdZhZAzO2dvPfee++999577733ujudTif33/8/XGZkAWz2zkrayZ4hgKrIHz9+fB8/In7xR212
        0Xz06Bd/dF5VHz36aJLVH40+mmYt/f7RL/kl/w/0s/SAHwAAAA==
    headers:
      Cache-Control: [no-cache]
      Content-Encoding: [gzip]
      Content-Type: [application/json]
<<<<<<< HEAD
      Date: ['Wed, 04 May 2016 23:23:33 GMT']
=======
      Date: ['Tue, 26 Apr 2016 15:35:20 GMT']
>>>>>>> 8d21616b
      Expires: ['-1']
      Pragma: [no-cache]
      Server: [Microsoft-Azure-Storage-Resource-Provider/1.0, Microsoft-HTTPAPI/2.0]
      Strict-Transport-Security: [max-age=31536000; includeSubDomains]
      Vary: [Accept-Encoding]
      x-ms-ratelimit-remaining-subscription-writes: ['1199']
    status: {code: 200, message: OK}
- request:
    body: '{"tags": {"none": ""}}'
    headers:
      Accept: [application/json]
      Accept-Encoding: ['gzip, deflate']
      Connection: [keep-alive]
      Content-Length: ['22']
      Content-Type: [application/json; charset=utf-8]
      User-Agent: [python/3.5.1 requests/2.9.1 msrest/0.2.0 msrest_azure/0.2.1 storagemanagementclient/2015-06-15
          Azure-SDK-For-Python AZURECLI_0.0.32]
      accept-language: [en-US]
    method: PATCH
    uri: https://management.azure.com/subscriptions/00000000-0000-0000-0000-000000000000/resourceGroups/travistestresourcegroup/providers/Microsoft.Storage/storageAccounts/travistestresourcegr3014?api-version=2015-06-15
  response:
    body:
      string: !!binary |
        H4sIAAAAAAAEAO29B2AcSZYlJi9tynt/SvVK1+B0oQiAYBMk2JBAEOzBiM3mkuwdaUcjKasqgcpl
        VmVdZhZAzO2dvPfee++999577733ujudTif33/8/XGZkAWz2zkrayZ4hgKrIHz9+fB8/In7xR212
        0Xz06Bd/tKyW+UePPvrol/yS/wf6RXKrFAAAAA==
    headers:
      Cache-Control: [no-cache]
      Content-Encoding: [gzip]
      Content-Type: [application/json]
<<<<<<< HEAD
      Date: ['Wed, 04 May 2016 23:23:34 GMT']
=======
      Date: ['Tue, 26 Apr 2016 15:35:24 GMT']
>>>>>>> 8d21616b
      Expires: ['-1']
      Pragma: [no-cache]
      Server: [Microsoft-Azure-Storage-Resource-Provider/1.0, Microsoft-HTTPAPI/2.0]
      Strict-Transport-Security: [max-age=31536000; includeSubDomains]
      Vary: [Accept-Encoding]
      x-ms-ratelimit-remaining-subscription-writes: ['1198']
    status: {code: 200, message: OK}
- request:
    body: '{"properties": {"accountType": "Standard_GRS"}}'
    headers:
      Accept: [application/json]
      Accept-Encoding: ['gzip, deflate']
      Connection: [keep-alive]
      Content-Length: ['47']
      Content-Type: [application/json; charset=utf-8]
      User-Agent: [python/3.5.1 requests/2.9.1 msrest/0.2.0 msrest_azure/0.2.1 storagemanagementclient/2015-06-15
          Azure-SDK-For-Python AZURECLI_0.0.32]
      accept-language: [en-US]
    method: PATCH
    uri: https://management.azure.com/subscriptions/00000000-0000-0000-0000-000000000000/resourceGroups/travistestresourcegroup/providers/Microsoft.Storage/storageAccounts/travistestresourcegr3014?api-version=2015-06-15
  response:
    body:
      string: !!binary |
        H4sIAAAAAAAEAO29B2AcSZYlJi9tynt/SvVK1+B0oQiAYBMk2JBAEOzBiM3mkuwdaUcjKasqgcpl
        VmVdZhZAzO2dvPfee++999577733ujudTif33/8/XGZkAWz2zkrayZ4hgKrIHz9+fB8/In7xR6u6
        WuV1W+TNR49+8UfZdFqtl+2b61X+0aOPXrfZcpbVs9//81evP/olv+T/AUzdtw0tAAAA
    headers:
      Cache-Control: [no-cache]
      Content-Encoding: [gzip]
      Content-Type: [application/json]
<<<<<<< HEAD
      Date: ['Wed, 04 May 2016 23:23:36 GMT']
=======
      Date: ['Tue, 26 Apr 2016 15:35:24 GMT']
>>>>>>> 8d21616b
      Expires: ['-1']
      Pragma: [no-cache]
      Server: [Microsoft-Azure-Storage-Resource-Provider/1.0, Microsoft-HTTPAPI/2.0]
      Strict-Transport-Security: [max-age=31536000; includeSubDomains]
      Vary: [Accept-Encoding]
      x-ms-ratelimit-remaining-subscription-writes: ['1199']
    status: {code: 200, message: OK}
- request:
    body: '{"properties": {"accountType": "Standard_LRS"}}'
    headers:
      Accept: [application/json]
      Accept-Encoding: ['gzip, deflate']
      Connection: [keep-alive]
      Content-Length: ['47']
      Content-Type: [application/json; charset=utf-8]
      User-Agent: [python/3.5.1 requests/2.9.1 msrest/0.2.0 msrest_azure/0.2.1 storagemanagementclient/2015-06-15
          Azure-SDK-For-Python AZURECLI_0.0.32]
      accept-language: [en-US]
    method: PATCH
    uri: https://management.azure.com/subscriptions/00000000-0000-0000-0000-000000000000/resourceGroups/travistestresourcegroup/providers/Microsoft.Storage/storageAccounts/travistestresourcegr3014?api-version=2015-06-15
  response:
    body:
      string: !!binary |
        H4sIAAAAAAAEAO29B2AcSZYlJi9tynt/SvVK1+B0oQiAYBMk2JBAEOzBiM3mkuwdaUcjKasqgcpl
        VmVdZhZAzO2dvPfee++999577733ujudTif33/8/XGZkAWz2zkrayZ4hgKrIHz9+fB8/In7xR6u6
        WuV1W+TNR49+8UfZdFqtl+2b61X+0aOPXrfZcpbVs9//+avXH/2SX/L/AI8tcGctAAAA
    headers:
      Cache-Control: [no-cache]
      Content-Encoding: [gzip]
      Content-Type: [application/json]
<<<<<<< HEAD
      Date: ['Wed, 04 May 2016 23:23:36 GMT']
=======
      Date: ['Tue, 26 Apr 2016 15:35:26 GMT']
>>>>>>> 8d21616b
      Expires: ['-1']
      Pragma: [no-cache]
      Server: [Microsoft-Azure-Storage-Resource-Provider/1.0, Microsoft-HTTPAPI/2.0]
      Strict-Transport-Security: [max-age=31536000; includeSubDomains]
      Vary: [Accept-Encoding]
      x-ms-ratelimit-remaining-subscription-writes: ['1198']
    status: {code: 200, message: OK}
version: 1<|MERGE_RESOLUTION|>--- conflicted
+++ resolved
@@ -1,10 +1,5 @@
 interactions:
 - request:
-<<<<<<< HEAD
-    body: !!binary |
-      eyJuYW1lIjogInRlc3RzdG9yYWdlb21lZ2EiLCAidHlwZSI6ICJNaWNyb3NvZnQuU3RvcmFnZS9z
-      dG9yYWdlQWNjb3VudHMifQ==
-=======
     body: client_id=04b07795-8ddb-461a-bbee-02f9e1bf7b46&refresh_token=AAABAAAAiL9Kn2Z27UubvWFPbm0gLQoucyuhWVsJeWlI9dGHcCp-UEliGxmPaPMbHACErdm4Huw62OZuSF7H7LLFXMN7fuIPFNqE7f_QF9QQyD5Ui8KRfhduYlulJGP7ST-diYbpFNIoleXt4T4ipguWePyAPoInxQaOmFUJ6NywQalErbaG9ld99xzQ-RDn4aoH_GtUy7E761e8HojR47texNpxUUn_fSDseHaOuH7NXjp9_5K8ssdZwXA2zutzFVnfVfrY1tfO1iXreBLruchA8iRpP_B-wesZuwYCZ0CT4-lOuaYTO59YeFn2I7Rk_zPWlLKQ7GRBAhXHcOqPjk6CpPTeO1qFKHwkX_yMUZAV7QwrlxEgcOASxf8dujZKGTZdqDrGkwfstijCCgGk6wmNpDU8TaR3gAc8KeOOd_8Q-RGUnLRtO3sq8iGUSpwxJxjHefwtZKRnKBHX2yuZVJUTyELIWEfUNbFY9IlRCdQfI1rm-n9tftUao-ibqOUO8E8v4s0W7U0X8iQG5h59FJn0DT8CURJyFUseayuVEui5pZ75wC-wQUkkyh7ugHXU5GyfzE5HeeTUUsIeHG7k5MJhelX0_VEBCCFFxHdee4e75BUhr_TyGqYrJaxEdA9GfCIzN6-NFXGc2A_2oQ6i6Nhjai5WQiAA&grant_type=refresh_token&resource=https%3A%2F%2Fmanagement.core.windows.net%2F
     headers:
       Accept: ['*/*']
@@ -40,7 +35,6 @@
     status: {code: 200, message: OK}
 - request:
     body: '{"name": "teststorageomega", "type": "Microsoft.Storage/storageAccounts"}'
->>>>>>> 8d21616b
     headers:
       Accept: [application/json]
       Accept-Encoding: ['gzip, deflate']
@@ -62,25 +56,15 @@
       Cache-Control: [no-cache]
       Content-Encoding: [gzip]
       Content-Type: [application/json]
-<<<<<<< HEAD
-      Date: ['Wed, 04 May 2016 23:23:25 GMT']
-=======
       Date: ['Tue, 26 Apr 2016 15:34:59 GMT']
->>>>>>> 8d21616b
-      Expires: ['-1']
-      Pragma: [no-cache]
-      Server: [Microsoft-Azure-Storage-Resource-Provider/1.0, Microsoft-HTTPAPI/2.0]
-      Strict-Transport-Security: [max-age=31536000; includeSubDomains]
-      Vary: [Accept-Encoding]
-    status: {code: 200, message: OK}
-- request:
-<<<<<<< HEAD
-    body: !!binary |
-      eyJuYW1lIjogInRyYXZpc3Rlc3RyZXNvdXJjZWdyMzAxNCIsICJ0eXBlIjogIk1pY3Jvc29mdC5T
-      dG9yYWdlL3N0b3JhZ2VBY2NvdW50cyJ9
-=======
+      Expires: ['-1']
+      Pragma: [no-cache]
+      Server: [Microsoft-Azure-Storage-Resource-Provider/1.0, Microsoft-HTTPAPI/2.0]
+      Strict-Transport-Security: [max-age=31536000; includeSubDomains]
+      Vary: [Accept-Encoding]
+    status: {code: 200, message: OK}
+- request:
     body: '{"name": "travistestresourcegr3014", "type": "Microsoft.Storage/storageAccounts"}'
->>>>>>> 8d21616b
     headers:
       Accept: [application/json]
       Accept-Encoding: ['gzip, deflate']
@@ -103,11 +87,7 @@
       Cache-Control: [no-cache]
       Content-Encoding: [gzip]
       Content-Type: [application/json]
-<<<<<<< HEAD
-      Date: ['Wed, 04 May 2016 23:23:25 GMT']
-=======
       Date: ['Tue, 26 Apr 2016 15:35:00 GMT']
->>>>>>> 8d21616b
       Expires: ['-1']
       Pragma: [no-cache]
       Server: [Microsoft-Azure-Storage-Resource-Provider/1.0, Microsoft-HTTPAPI/2.0]
@@ -144,11 +124,7 @@
       Cache-Control: [no-cache]
       Content-Encoding: [gzip]
       Content-Type: [application/json]
-<<<<<<< HEAD
-      Date: ['Wed, 04 May 2016 23:23:25 GMT']
-=======
       Date: ['Tue, 26 Apr 2016 15:35:01 GMT']
->>>>>>> 8d21616b
       Expires: ['-1']
       Pragma: [no-cache]
       Server: [Microsoft-Azure-Storage-Resource-Provider/1.0, Microsoft-HTTPAPI/2.0]
@@ -183,11 +159,7 @@
       Cache-Control: [no-cache]
       Content-Encoding: [gzip]
       Content-Type: [application/json]
-<<<<<<< HEAD
-      Date: ['Wed, 04 May 2016 23:23:26 GMT']
-=======
       Date: ['Tue, 26 Apr 2016 15:35:01 GMT']
->>>>>>> 8d21616b
       Expires: ['-1']
       Pragma: [no-cache]
       Server: [Microsoft-Azure-Storage-Resource-Provider/1.0, Microsoft-HTTPAPI/2.0]
@@ -211,24 +183,14 @@
       string: !!binary |
         H4sIAAAAAAAEAO29B2AcSZYlJi9tynt/SvVK1+B0oQiAYBMk2JBAEOzBiM3mkuwdaUcjKasqgcpl
         VmVdZhZAzO2dvPfee++999577733ujudTif33/8/XGZkAWz2zkrayZ4hgKrIHz9+fB8/In7xb5yk
-<<<<<<< HEAD
-        6UeXWbnOP3qUfg9/pSl/iOej9bJo6fOPTqr1sv1oZD+frus6X7Y/qe/t77ivymLB7+zueB8uswXa
-        WcD0kenzo9dtVWcX+fF0ik4a1ws1KqtpVhY/yGemJ9M6tc1N618iv/CP7//GyS/5fwA6Ljfa2gAA
-        AA==
-=======
         6UeXWbnOP3qUfg9/pSl/iOej9bJo6fOPTqr1sv1oZD+frus6X7Y/qe/tPXBflcWC39nd2XEfLrMF
         2lnA9JHp86PXbVVnF/nxdIpOGtcLNSqraVYWP8hnpifTOrXNTetfIr/wj+//xskv+X8AtiYxadoA
         AAA=
->>>>>>> 8d21616b
-    headers:
-      Cache-Control: [no-cache]
-      Content-Encoding: [gzip]
-      Content-Type: [application/json]
-<<<<<<< HEAD
-      Date: ['Wed, 04 May 2016 23:23:27 GMT']
-=======
+    headers:
+      Cache-Control: [no-cache]
+      Content-Encoding: [gzip]
+      Content-Type: [application/json]
       Date: ['Tue, 26 Apr 2016 15:35:02 GMT']
->>>>>>> 8d21616b
       Expires: ['-1']
       Pragma: [no-cache]
       Server: [Microsoft-Azure-Storage-Resource-Provider/1.0, Microsoft-HTTPAPI/2.0]
@@ -253,32 +215,21 @@
       string: !!binary |
         H4sIAAAAAAAEAO29B2AcSZYlJi9tynt/SvVK1+B0oQiAYBMk2JBAEOzBiM3mkuwdaUcjKasqgcpl
         VmVdZhZAzO2dvPfee++999577733ujudTif33/8/XGZkAWz2zkrayZ4hgKrIHz9+fB8/In7xR2/z
-<<<<<<< HEAD
-        692PHn003fu9Tt+eZKvvfPWLLo9P9r79dLG8vPtTz4rs+XffPvl9Fuu75z/1bNkeTNtv/6KXz9ts
-        ffKT55Pq9Gz/y6svfuIXrWfHs+np9U+/vrs7/anL6Yu3WXN3dfZ7zy8+++yjEXrYox5m12++KH7w
-        4P7v0/7en3xafKfe/b2f/z4v2uvs0929h/vfWfzk9P7vffHdL6effuf3efPF6v7B3vHJ4s131j/5
-        5eXk+s0v+uTb853TZ59/sfv8OvuJs3b69NWi+L0//2p5TD38kuT/AROtBE7GAAAA
-=======
         692PHn00LSfvvru/+u7x5W7z5cvrd59fvDidTn7vH/xezXd+7+L8i/Ynnr16evnq/Nu/d72cXP3e
         O4v2yd5P/17Xuz+990X13eVPP3/x6s3BT939vb+6eP3501fnb8rZWV0dPPmJzz77aIQe9qiHk7Pm
         ZD1bZavPv/y9qst7n0zm2ecXz36vye917+16sVf+9LP5Fz+Y7h/Un05Pls0nP/HTP3n3/pudixdP
         P1+f7r+7+H2ql1/Mqmeffjs72Hs5/bTav3j97QfHE/TwS5L/BzznsQjGAAAA
->>>>>>> 8d21616b
-    headers:
-      Cache-Control: [no-cache]
-      Content-Encoding: [gzip]
-      Content-Type: [application/json]
-<<<<<<< HEAD
-      Date: ['Wed, 04 May 2016 23:23:28 GMT']
-=======
+    headers:
+      Cache-Control: [no-cache]
+      Content-Encoding: [gzip]
+      Content-Type: [application/json]
       Date: ['Tue, 26 Apr 2016 15:35:03 GMT']
->>>>>>> 8d21616b
-      Expires: ['-1']
-      Pragma: [no-cache]
-      Server: [Microsoft-Azure-Storage-Resource-Provider/1.0, Microsoft-HTTPAPI/2.0]
-      Strict-Transport-Security: [max-age=31536000; includeSubDomains]
-      Vary: [Accept-Encoding]
-      x-ms-ratelimit-remaining-subscription-writes: ['1198']
+      Expires: ['-1']
+      Pragma: [no-cache]
+      Server: [Microsoft-Azure-Storage-Resource-Provider/1.0, Microsoft-HTTPAPI/2.0]
+      Strict-Transport-Security: [max-age=31536000; includeSubDomains]
+      Vary: [Accept-Encoding]
+      x-ms-ratelimit-remaining-subscription-writes: ['1199']
     status: {code: 200, message: OK}
 - request:
     body: null
@@ -298,32 +249,21 @@
       string: !!binary |
         H4sIAAAAAAAEAO29B2AcSZYlJi9tynt/SvVK1+B0oQiAYBMk2JBAEOzBiM3mkuwdaUcjKasqgcpl
         VmVdZhZAzO2dvPfee++999577733ujudTif33/8/XGZkAWz2zkrayZ4hgKrIHz9+fB8/In7xR2/z
-<<<<<<< HEAD
-        692PHn003fu9Tt+eZKvvfPWLLo9P9r79dLG8vPtTz4rs+XffPvl9Fuu75z/1bNkeTNtv/6KXz9ts
-        ffKT55Pq9Gz/y6svfuIXrWfHs+np9U+/vrs7/anL6Yu3WXN3dfZ7zy8+++yjEXrYox5m12++KH7w
-        4P7v0/7en3xafKfe/b2f/z4v2uvs0929h/vfWfzk9P7vffHdL6effuf3efPF6v7B3vHJ4s131j/5
-        5eXk+s0v+uTb853TZ59/sfv8OvuJs3b69NWi+L0//2p5TD38kuT/AROtBE7GAAAA
-=======
         692PHn00LSfvvru/+u7x5W7z5cvrd59fvDidTn7vH/xezXd+7+L8i/Ynnr16evnq/Nu/d72cXP3e
         O4v2yd5P/17Xuz+990X13eVPP3/x6s3BT939vb+6eP3501fnb8rZWV0dPPmJzz77aIQe9qiHk7Pm
         ZD1bZavPv/y9qst7n0zm2ecXz36vye917+16sVf+9LP5Fz+Y7h/Un05Pls0nP/HTP3n3/pudixdP
         P1+f7r+7+H2ql1/Mqmeffjs72Hs5/bTav3j97QfHE/TwS5L/BzznsQjGAAAA
->>>>>>> 8d21616b
-    headers:
-      Cache-Control: [no-cache]
-      Content-Encoding: [gzip]
-      Content-Type: [application/json]
-<<<<<<< HEAD
-      Date: ['Wed, 04 May 2016 23:23:28 GMT']
-=======
+    headers:
+      Cache-Control: [no-cache]
+      Content-Encoding: [gzip]
+      Content-Type: [application/json]
       Date: ['Tue, 26 Apr 2016 15:35:04 GMT']
->>>>>>> 8d21616b
-      Expires: ['-1']
-      Pragma: [no-cache]
-      Server: [Microsoft-Azure-Storage-Resource-Provider/1.0, Microsoft-HTTPAPI/2.0]
-      Strict-Transport-Security: [max-age=31536000; includeSubDomains]
-      Vary: [Accept-Encoding]
-      x-ms-ratelimit-remaining-subscription-writes: ['1198']
+      Expires: ['-1']
+      Pragma: [no-cache]
+      Server: [Microsoft-Azure-Storage-Resource-Provider/1.0, Microsoft-HTTPAPI/2.0]
+      Strict-Transport-Security: [max-age=31536000; includeSubDomains]
+      Vary: [Accept-Encoding]
+      x-ms-ratelimit-remaining-subscription-writes: ['1199']
     status: {code: 200, message: OK}
 - request:
     body: '{"keyName": "key1"}'
@@ -343,32 +283,21 @@
       string: !!binary |
         H4sIAAAAAAAEAO29B2AcSZYlJi9tynt/SvVK1+B0oQiAYBMk2JBAEOzBiM3mkuwdaUcjKasqgcpl
         VmVdZhZAzO2dvPfee++999577733ujudTif33/8/XGZkAWz2zkrayZ4hgKrIHz9+fB8/In7xR2/z
-<<<<<<< HEAD
-        692PHn10dbH37N2Xs4vf637xrv5ydfr291o++X3mX3716eKTJ7v5T/zeB5+fZZcPi/uzzx+sfvIX
-        LZ7MT3+f5e/zg0/eLH/i9/7q6cOfzM7Ov3z20y+/+PZPf3HwEz/RvPzp6avjs/tXn3320Qg97FEP
-        s+s3XxQ/eHD/92l/708+Lb5T7/7ez3+fF+119unu3sP97yx+cnr/97747pfTT7/z+7z5YnX/YO/4
-        ZPHmO+uf/PJycv3mF33y7fnO6bPPv9h9fp39xFk7ffpqUfzen3+1PKYefkny/wD88MKUxgAAAA==
-=======
         692PHn300z+Z/8S737t49fSL4pP95+dPfnJ2f//z3+vu+fFB85MPqnzx4qfOF7/oyYt38wdnP70z
         371b/eD3fvDFV7PJT55+5+LTH+wvnv1eu3tnn9+9/8XlbvH29/ryXfXmpPr8+LPPPhqhhz3q4eSs
         OVnPVtnq8y9/r+ry3ieTefb5xbPfa/J73Xu7XuyVP/1s/sUPpvsH9afTk2XzyU/89E/evf9m5+LF
         08/Xp/vvLn6f6uUXs+rZp9/ODvZeTj+t9i9ef/vB8eQnqIdfkvw/EUnTqsYAAAA=
->>>>>>> 8d21616b
-    headers:
-      Cache-Control: [no-cache]
-      Content-Encoding: [gzip]
-      Content-Type: [application/json]
-<<<<<<< HEAD
-      Date: ['Wed, 04 May 2016 23:23:28 GMT']
-=======
+    headers:
+      Cache-Control: [no-cache]
+      Content-Encoding: [gzip]
+      Content-Type: [application/json]
       Date: ['Tue, 26 Apr 2016 15:35:06 GMT']
->>>>>>> 8d21616b
-      Expires: ['-1']
-      Pragma: [no-cache]
-      Server: [Microsoft-Azure-Storage-Resource-Provider/1.0, Microsoft-HTTPAPI/2.0]
-      Strict-Transport-Security: [max-age=31536000; includeSubDomains]
-      Vary: [Accept-Encoding]
-      x-ms-ratelimit-remaining-subscription-writes: ['1198']
+      Expires: ['-1']
+      Pragma: [no-cache]
+      Server: [Microsoft-Azure-Storage-Resource-Provider/1.0, Microsoft-HTTPAPI/2.0]
+      Strict-Transport-Security: [max-age=31536000; includeSubDomains]
+      Vary: [Accept-Encoding]
+      x-ms-ratelimit-remaining-subscription-writes: ['1199']
     status: {code: 200, message: OK}
 - request:
     body: '{"keyName": "key2"}'
@@ -388,26 +317,15 @@
       string: !!binary |
         H4sIAAAAAAAEAO29B2AcSZYlJi9tynt/SvVK1+B0oQiAYBMk2JBAEOzBiM3mkuwdaUcjKasqgcpl
         VmVdZhZAzO2dvPfee++999577733ujudTif33/8/XGZkAWz2zkrayZ4hgKrIHz9+fB8/In7xR2/z
-<<<<<<< HEAD
-        692PHn10dbH37N2Xs4vf637xrv5ydfr291o++X3mX3716eKTJ7v5T/zeB5+fZZcPi/uzzx+sfvIX
-        LZ7MT3+f5e/zg0/eLH/i9/7q6cOfzM7Ov3z20y+/+PZPf3HwEz/RvPzp6avjs/tXn3320Qg97FEP
-        v/fzYnn/rC4PLt99+rb8zr3F773Tfuf0q+Lh29/rk1X9ye/9xQ+etbufX7+4d//q9U/Nr66+XT27
-        +/re79V+8vt85+n5k/PJqrjKZtPPv/z86U+/+6kXp0/Xy+wHT46ph1+S/D9IyJ6JxgAAAA==
-=======
         692PHn300z+Z/8S737t49fSL4pP95+dPfnJ2f//z3+vu+fFB85MPqnzx4qfOF7/oyYt38wdnP70z
         371b/eD3fvDFV7PJT55+5+LTH+wvnv1eu3tnn9+9/8XlbvH29/ryXfXmpPr8+LPPPhqhhz3q4ekX
         D/e/ne/v7L3+vR8u509/rxfX5U/89NPf5wc//eT03ovy3s5P/NTdvdnJF+3xDxarvbuLL2ZnP/n0
         6U89/fwXfX7wE1+92f/kp3/yi/WTN09fvJ3cm1/uvvzB8903sy+uqIdfkvw/NXZgQMYAAAA=
->>>>>>> 8d21616b
-    headers:
-      Cache-Control: [no-cache]
-      Content-Encoding: [gzip]
-      Content-Type: [application/json]
-<<<<<<< HEAD
-      Date: ['Wed, 04 May 2016 23:23:30 GMT']
-=======
+    headers:
+      Cache-Control: [no-cache]
+      Content-Encoding: [gzip]
+      Content-Type: [application/json]
       Date: ['Tue, 26 Apr 2016 15:35:07 GMT']
->>>>>>> 8d21616b
       Expires: ['-1']
       Pragma: [no-cache]
       Server: [Microsoft-Azure-Storage-Resource-Provider/1.0, Microsoft-HTTPAPI/2.0]
@@ -433,26 +351,15 @@
       string: !!binary |
         H4sIAAAAAAAEAO29B2AcSZYlJi9tynt/SvVK1+B0oQiAYBMk2JBAEOzBiM3mkuwdaUcjKasqgcpl
         VmVdZhZAzO2dvPfee++999577733ujudTif33/8/XGZkAWz2zkrayZ4hgKrIHz9+fB8/In7xR2/z
-<<<<<<< HEAD
-        692PHn10dbH37N2Xs4vf637xrv5ydfr291o++X3mX3716eKTJ7v5T/zeB5+fZZcPi/uzzx+sfvIX
-        LZ7MT3+f5e/zg0/eLH/i9/7q6cOfzM7Ov3z20y+/+PZPf3HwEz/RvPzp6avjs/tXn3320Qg97FEP
-        Dw+eXVVP3nx3fTD5wf71558frPbf3js9/fzu8sGrn1o9u7d39+11XZ/PFj/17d3f+8XZ/OL56jsv
-        q/zuT/9kvfPkoj2t57/o0+e719mz9U88+PZy8nu9m82uJsfUwy9J/h/CXKiSxgAAAA==
-=======
         692PHn300z+Z/8S737t49fSL4pP95+dPfnJ2f//z3+vu+fFB85MPqnzx4qfOF7/oyYt38wdnP70z
         371b/eD3fvDFV7PJT55+5+LTH+wvnv1eu3tnn9+9/8XlbvH29/ryXfXmpPr8+LPPPhqhhz3qYXFv
         vvf226cPfu/9k4e/V/7m9zorz59en+wfv7j49Dtvl+tPfu8339l5+4Of/n3Wv3f2ZPZTy+zVuyc/
         uP/sJ/baxcMX+7/Xen32g8XyzcnyavWDk09eZm/m7bsnrz+5oh5+SfL/AOw6p1HGAAAA
->>>>>>> 8d21616b
-    headers:
-      Cache-Control: [no-cache]
-      Content-Encoding: [gzip]
-      Content-Type: [application/json]
-<<<<<<< HEAD
-      Date: ['Wed, 04 May 2016 23:23:31 GMT']
-=======
+    headers:
+      Cache-Control: [no-cache]
+      Content-Encoding: [gzip]
+      Content-Type: [application/json]
       Date: ['Tue, 26 Apr 2016 15:35:11 GMT']
->>>>>>> 8d21616b
       Expires: ['-1']
       Pragma: [no-cache]
       Server: [Microsoft-Azure-Storage-Resource-Provider/1.0, Microsoft-HTTPAPI/2.0]
@@ -483,11 +390,7 @@
       Cache-Control: [no-cache]
       Content-Encoding: [gzip]
       Content-Type: [application/json]
-<<<<<<< HEAD
-      Date: ['Wed, 04 May 2016 23:23:33 GMT']
-=======
       Date: ['Tue, 26 Apr 2016 15:35:20 GMT']
->>>>>>> 8d21616b
       Expires: ['-1']
       Pragma: [no-cache]
       Server: [Microsoft-Azure-Storage-Resource-Provider/1.0, Microsoft-HTTPAPI/2.0]
@@ -518,17 +421,13 @@
       Cache-Control: [no-cache]
       Content-Encoding: [gzip]
       Content-Type: [application/json]
-<<<<<<< HEAD
-      Date: ['Wed, 04 May 2016 23:23:34 GMT']
-=======
       Date: ['Tue, 26 Apr 2016 15:35:24 GMT']
->>>>>>> 8d21616b
-      Expires: ['-1']
-      Pragma: [no-cache]
-      Server: [Microsoft-Azure-Storage-Resource-Provider/1.0, Microsoft-HTTPAPI/2.0]
-      Strict-Transport-Security: [max-age=31536000; includeSubDomains]
-      Vary: [Accept-Encoding]
-      x-ms-ratelimit-remaining-subscription-writes: ['1198']
+      Expires: ['-1']
+      Pragma: [no-cache]
+      Server: [Microsoft-Azure-Storage-Resource-Provider/1.0, Microsoft-HTTPAPI/2.0]
+      Strict-Transport-Security: [max-age=31536000; includeSubDomains]
+      Vary: [Accept-Encoding]
+      x-ms-ratelimit-remaining-subscription-writes: ['1199']
     status: {code: 200, message: OK}
 - request:
     body: '{"properties": {"accountType": "Standard_GRS"}}'
@@ -553,11 +452,7 @@
       Cache-Control: [no-cache]
       Content-Encoding: [gzip]
       Content-Type: [application/json]
-<<<<<<< HEAD
-      Date: ['Wed, 04 May 2016 23:23:36 GMT']
-=======
       Date: ['Tue, 26 Apr 2016 15:35:24 GMT']
->>>>>>> 8d21616b
       Expires: ['-1']
       Pragma: [no-cache]
       Server: [Microsoft-Azure-Storage-Resource-Provider/1.0, Microsoft-HTTPAPI/2.0]
@@ -588,16 +483,12 @@
       Cache-Control: [no-cache]
       Content-Encoding: [gzip]
       Content-Type: [application/json]
-<<<<<<< HEAD
-      Date: ['Wed, 04 May 2016 23:23:36 GMT']
-=======
       Date: ['Tue, 26 Apr 2016 15:35:26 GMT']
->>>>>>> 8d21616b
-      Expires: ['-1']
-      Pragma: [no-cache]
-      Server: [Microsoft-Azure-Storage-Resource-Provider/1.0, Microsoft-HTTPAPI/2.0]
-      Strict-Transport-Security: [max-age=31536000; includeSubDomains]
-      Vary: [Accept-Encoding]
-      x-ms-ratelimit-remaining-subscription-writes: ['1198']
+      Expires: ['-1']
+      Pragma: [no-cache]
+      Server: [Microsoft-Azure-Storage-Resource-Provider/1.0, Microsoft-HTTPAPI/2.0]
+      Strict-Transport-Security: [max-age=31536000; includeSubDomains]
+      Vary: [Accept-Encoding]
+      x-ms-ratelimit-remaining-subscription-writes: ['1199']
     status: {code: 200, message: OK}
 version: 1