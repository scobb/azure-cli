--- conflicted
+++ resolved
@@ -400,14 +400,8 @@
     """Create a new realtime web service."""
 
     verbose = verb
-<<<<<<< HEAD
+
     if app_insights_logging_enabled:
-=======
-    if logging_level == 'none':
-        app_insights_enabled = 'false'
-        logging_level = 'debug'
-    else:
->>>>>>> 7a3c60d4
         app_insights_enabled = 'true'
     else:
         app_insights_enabled = 'false'
