# --------------------------------------------------------------------------------------------
# Copyright (c) Microsoft Corporation. All rights reserved.
# Licensed under the MIT License. See License.txt in the project root for license information.
# --------------------------------------------------------------------------------------------


"""
Realtime services functions.

"""

from __future__ import print_function
from builtins import input #pylint: disable=redefined-builtin
import getopt
import json
import os
import os.path
import sys
import time
import uuid
import re
import yaml
import tempfile
from datetime import datetime, timedelta
import subprocess
from pkg_resources import resource_filename
from pkg_resources import resource_string
import requests
import tabulate

from azure.storage.blob import (BlockBlobService, ContentSettings, BlobPermissions)

from .._util import cli_context
from .._util import get_json
from .._util import is_int
from .._util import ice_connection_timeout

from ._docker_utils import check_docker_credentials

from ._realtimeutilities import RealtimeConstants
from ._realtimeutilities import resolve_marathon_base_url
from ._realtimeutilities import get_sample_data
from ._realtimeutilities import try_add_sample_file
from ._realtimeutilities import upload_dependency
from ._realtimeutilities import get_k8s_frontend_url
from ._realtimeutilities import test_acs_k8s
from .._k8s_util import KubernetesOperations
from .._k8s_util import check_for_kubectl
from kubernetes.client.rest import ApiException
from ...ml import __version__


# Local mode functions


def realtime_service_delete_local(service_name, verbose):
    """Delete a locally published realtime web service."""

    try:
        dockerps_output = subprocess.check_output(
            ["docker", "ps", "--filter", "\"label=amlid={}\""
             .format(service_name)]).decode('ascii').rstrip().split("\n")[1:]
    except subprocess.CalledProcessError:
        print('[Local mode] Error retrieving running containers. Please ensure you have permissions to run docker.')
        return

    if dockerps_output is None or len(dockerps_output) == 0:
        print("[Local mode] Error: no service named {} running locally.".format(service_name))
        print("[Local mode] To delete a cluster based service, switch to remote mode first: az ml env remote")
        return

    if len(dockerps_output) != 1:
        print("[Local mode] Error: ambiguous reference - too many containers ({}) with the same label.".format(
            len(dockerps_output)))
        return

    container_id = dockerps_output[0][0:12]
    if verbose:
        print("Killing docker container id {}".format(container_id))

    try:
        di_config = subprocess.check_output(
            ["docker", "inspect", "--format='{{json .Config}}'", container_id]).decode('ascii')
        subprocess.check_call(["docker", "kill", container_id])
        subprocess.check_call(["docker", "rm", container_id])
    except subprocess.CalledProcessError:
        print('[Local mode] Error deleting service. Please ensure you have permissions to run docker.')
        return

    try:
        config = json.loads(di_config)
    except ValueError:
        print('[Local mode] Error removing docker image. Please ensure you have permissions to run docker.')
        return

    if 'Image' in config:
        if verbose:
            print('[Debug] Removing docker image {}'.format(config['Image']))
        try:
            subprocess.check_call(["docker", "rmi", "{}".format(config['Image'])])
        except subprocess.CalledProcessError:
            print('[Local mode] Error removing docker image. Please ensure you have permissions to run docker.')
            return

    print("Service deleted.")
    return


def get_local_realtime_service_port(service_name, verbose):
    """Find the host port mapping for a locally published realtime web service."""

    try:
        dockerps_output = subprocess.check_output(
            ["docker", "ps", "--filter", "\"label=amlid={}\"".format(service_name)]).decode('ascii').rstrip().split("\n") #pylint: disable=line-too-long
    except subprocess.CalledProcessError:
        return -1
    if verbose:
        print("docker ps:")
        print(dockerps_output)
    if len(dockerps_output) == 1:
        return -1
    elif len(dockerps_output) == 2:
        container_id = dockerps_output[1][0:12]
        container_ports = subprocess.check_output(["docker", "port", container_id]).decode('ascii').strip().split('\n')
        container_ports_dict = dict(map((lambda x: tuple(filter(None, x.split('->')))), container_ports))
        # 5001 is the port we expect an ICE-built container to be listening on
        matching_ports = list(filter(lambda k: '5001' in k, container_ports_dict.keys()))
        if matching_ports is None or len(matching_ports) != 1:
            return -2
        container_port = container_ports_dict[matching_ports[0]].split(':')[1].rstrip()
        if verbose:
            print("Container port: {}".format(container_port))
        return container_port
    else:
        return -2


def realtime_service_deploy_local(context, image, verbose, app_insights_enabled, logging_level):
    """Deploy a realtime web service locally as a docker container."""

    print("[Local mode] Running docker container.")
    service_label = image.split("/")[1]

    # Delete any local containers with the same label
    existing_container_port = get_local_realtime_service_port(service_label, verbose)
    if is_int(existing_container_port) and int(existing_container_port) > 0:
        print('Found existing local service with the same name running at http://127.0.0.1:{}/score'
              .format(existing_container_port))
        answer = context.get_input('Delete existing service and create new service (y/N)? ')
        answer = answer.rstrip().lower()
        if answer != 'y' and answer != 'yes':
            print('Canceling service create.')
            return 1
        realtime_service_delete_local(service_label, verbose)

    # Check if credentials to the ACR are already configured in ~/.docker/config.json
    check_docker_credentials(context.acr_home, context.acr_user, context.acr_pw, verbose)

    try:
        subprocess.check_call(['docker', 'pull', image])
        docker_output = subprocess.check_output(
            ["docker", "run", "-e", "AML_APP_INSIGHTS_KEY={}".format(context.app_insights_account_key),
                              "-e", "AML_APP_INSIGHTS_ENABLED={}".format(app_insights_enabled),
                              "-e", "AML_CONSOLE_LOG={}".format(logging_level),
                              "-d", "-P", "-l", "amlid={}".format(service_label), "{}".format(image)]).decode('ascii')
    except subprocess.CalledProcessError:
        print('[Local mode] Error starting docker container. Please ensure you have permissions to run docker.')
        return

    try:
        dockerps_output = subprocess.check_output(["docker", "ps"]).decode('ascii').split("\n")[1:]
    except subprocess.CalledProcessError:
        print('[Local mode] Error starting docker container. Please ensure you have permissions to run docker.')
        return

    container_created = (x for x in dockerps_output if x.startswith(docker_output[0:12])) is not None
    if container_created:
        dockerport = get_local_realtime_service_port(service_label, verbose)
        if int(dockerport) < 0:
            print('[Local mode] Failed to start container. Please report this to deployml@microsoft.com with your image id: {}'.format(image)) #pylint: disable=line-too-long
            return

        sample_data_available = get_sample_data('http://127.0.0.1:{}/sample'.format(dockerport), None, verbose)
        input_data = "'{{\"input\":\"{}\"}}'"\
            .format(sample_data_available if sample_data_available else '!! YOUR DATA HERE !!')
        print("[Local mode] Success.")
        print('[Local mode] Scoring endpoint: http://127.0.0.1:{}/score'.format(dockerport))
        print("[Local mode] Usage: az ml service run realtime -n " + service_label + " [-d {}]".format(input_data))
        return
    else:
        print("[Local mode] Error creating local web service. Docker failed with:")
        print(docker_output)
        print("[Local mode] Please help us improve the product by mailing the logs to ritbhat@microsoft.com")
        return


def realtime_service_run_local(service_name, input_data, verbose):
    """Run a previously published local realtime web service."""

    container_port = get_local_realtime_service_port(service_name, verbose)
    if is_int(container_port) and int(container_port) < 0:
        print("[Local mode] No service named {} running locally.".format(service_name))
        print("To run a remote service, switch environments using: az ml env remote")
        return
    else:
        headers = {'Content-Type': 'application/json'}
        if input_data == '':
            print("No input data specified. Checking for sample data.")
            sample_url = 'http://127.0.0.1:{}/sample'.format(container_port)
            sample_data = get_sample_data(sample_url, headers, verbose)
            input_data = '{{"input":"{}"}}'.format(sample_data)
            if not sample_data:
                print(
                    "No sample data available. To score with your own data, run: az ml service run realtime -n {} -d <input_data>" #pylint: disable=line-too-long
                    .format(service_name))
                return
            print('Using sample data: ' + input_data)
        else:
            if verbose:
                print('[Debug] Input data is {}'.format(input_data))
                print('[Debug] Input data type is {}'.format(type(input_data)))
            try:
                json.loads(input_data)
            except ValueError:
                print('[Local mode] Invalid input. Expected data of the form \'{{"input":"[[val1,val2,...]]"}}\'')
                print('[Local mode] If running from a shell, ensure quotes are properly escaped.')
                return

        service_url = 'http://127.0.0.1:{}/score'.format(container_port)
        if verbose:
            print("Service url: {}".format(service_url))
        try:
            result = requests.post(service_url, headers=headers, data=input_data, verify=False)
        except requests.ConnectionError:
            print('[Local mode] Error connecting to container. Please try recreating your local service.')
            return

        if verbose:
            print(result.content)

        if result.status_code == 200:
            result = result.json()
            print(result['result'])
            return
        else:
            print(result.content)

# Cluster mode functions


def realtime_service_scale(service_name, num_replicas, context=cli_context):
    """Scale a published realtime web service."""

    if context.in_local_mode():
        print("Error: Scaling is not supported in local mode.")
        print("To scale a cluster based service, switch to cluster mode first: az ml env cluster")
        return

    elif context.env_is_k8s:
        try:
            num_replicas = int(num_replicas)
            if num_replicas < 1 or num_replicas > 17:
                raise ValueError
        except ValueError:
            print("The -z option must be an integer in range [1-17] inclusive.")
            return

        ops = KubernetesOperations()
        ops.scale_deployment(service_name, num_replicas)
        return

    else:
        print("Scaling is not currently supported for Mesos clusters.")
        return

    service_name = ''
    instance_count = 0

    try:
        opts, args = getopt.getopt(args, "n:c:")
    except getopt.GetoptError:
        print("az ml service scale realtime -n <service name> -c <instance_count>")
        return

    for opt, arg in opts:
        if opt == '-n':
            service_name = arg
        elif opt == '-c':
            instance_count = int(arg)

    if service_name == '':
        print("Error: missing service name.")
        print("az ml service scale realtime -n <service name> -c <instance_count>")
        return

    if instance_count == 0 or instance_count > 5:
        print("Error: instance count must be between 1 and 5.")
        print("To delete a service, use: az ml service delete")
        return

    headers = {'Content-Type': 'application/json'}
    data = {'instances': instance_count}
    marathon_base_url = resolve_marathon_base_url(context)
    if marathon_base_url is None:
        return
    marathon_url = marathon_base_url + '/marathon/v2/apps'
    success = False
    tries = 0
    print("Scaling service.", end="")
    start = time.time()
    scale_result = requests.put(marathon_url + '/' + service_name, headers=headers, data=json.dumps(data), verify=False)
    if scale_result.status_code != 200:
        print('Error scaling application.')
        print(scale_result.content)
        return

    try:
        scale_result = scale_result.json()
    except ValueError:
        print('Error scaling application.')
        print(scale_result.content)
        return

    if 'deploymentId' in scale_result:
        print("Deployment id: " + scale_result['deploymentId'])
    else:
        print('Error scaling application.')
        print(scale_result.content)
        return

    m_app = requests.get(marathon_url + '/' + service_name)
    m_app = m_app.json()
    while 'deployments' in m_app['app']:
        if not m_app['app']['deployments']:
            success = True
            break
        if int(time.time() - start) > 60:
            break
        tries += 1
        if tries % 5 == 0:
            print(".", end="")
        m_app = requests.get(marathon_url + '/' + service_name)
        m_app = m_app.json()

    print("")

    if not success:
        print("  giving up.")
        print("There may not be enough capacity in the cluster. Please try deleting or scaling down other services first.") #pylint: disable=line-too-long
        return

    print("Successfully scaled service to {} instances.".format(instance_count))
    return


def realtime_service_delete_kubernetes(context, service_name, verbose):
    response = input("Permanently delete service {} (y/N)? ".format(service_name))
    response = response.rstrip().lower()
    if response != 'y' and response != 'yes':
        return

    k8s_ops = KubernetesOperations()
    try:
        if not check_for_kubectl(context):
            print('')
            print('kubectl is required to delete webservices. Please install it on your path and try again.')
            return
        k8s_ops.delete_service(service_name)
        k8s_ops.delete_deployment(service_name)
    except ApiException as exc:
        if exc.status == 404:
            print("Unable to find web service with name {}.".format(service_name))
            return
        print("Exception occurred while trying to delete service {}. {}".format(service_name, exc))


def realtime_service_delete(service_name, verb, context=cli_context):
    """Delete a realtime web service."""

    verbose = verb

    if context.in_local_mode():
        realtime_service_delete_local(service_name, verbose)
        return

    if context.env_is_k8s:
        realtime_service_delete_kubernetes(context, service_name, verbose)
        return

    if context.acs_master_url is None:
        print("")
        print("Please set up your ACS cluster for AML. See 'az ml env about' for more information.")
        return

    response = input("Permanently delete service {} (y/N)? ".format(service_name))
    response = response.rstrip().lower()
    if response != 'y' and response != 'yes':
        return

    headers = {'Content-Type': 'application/json'}
    marathon_base_url = resolve_marathon_base_url(context)
    marathon_url = marathon_base_url + '/marathon/v2/apps'
    try:
        delete_result = requests.delete(marathon_url + '/' + service_name, headers=headers, verify=False)
    except requests.ConnectTimeout:
        print('Error: timed out trying to establish a connection to ACS. Please check that your ACS is up and healthy.')
        print('For more information about setting up your environment, see: "az ml env about".')
        return
    except requests.ConnectionError:
        print('Error: Could not establish a connection to ACS. Please check that your ACS is up and healthy.')
        print('For more information about setting up your environment, see: "az ml env about".')
        return

    if delete_result.status_code != 200:
        print('Error deleting service: {}'.format(delete_result.content))
        return

    try:
        delete_result = delete_result.json()
    except ValueError:
        print('Error deleting service: {}'.format(delete_result.content))
        return

    if 'deploymentId' not in delete_result:
        print('Error deleting service: {}'.format(delete_result.content))
        return

    print("Deployment id: " + delete_result['deploymentId'])
    m_app = requests.get(marathon_url + '/' + service_name)
    m_app = m_app.json()
    transient_error_count = 0
    while ('app' in m_app) and ('deployments' in m_app['app']):
        if not m_app['app']['deployments']:
            break
        try:
            m_app = requests.get(marathon_url + '/' + service_name)
        except (requests.ConnectionError, requests.ConnectTimeout):
            if transient_error_count < 3:
                print('Error: lost connection to ACS cluster. Retrying...')
                continue
            else:
                print('Error: too many retries. Giving up.')
                return
        m_app = m_app.json()

    print("Deleted.")
    return


def realtime_service_create(score_file, dependencies, requirements, schema_file, service_name,
                            verb, custom_ice_url, target_runtime, logging_level, model, num_replicas,
                            context=cli_context):
    """Create a new realtime web service."""

    verbose = verb
    if logging_level == 'none':
        app_insights_enabled = 'false'
        logging_level = 'debug'
    else:
        app_insights_enabled = 'true'

    is_known_runtime = \
        target_runtime in RealtimeConstants.supported_runtimes or target_runtime in RealtimeConstants.ninja_runtimes
    if score_file == '' or service_name == '' or not is_known_runtime:
        print(RealtimeConstants.create_cmd_sample)
        return

    storage_exists = False
    acr_exists = False

    if context.az_account_name is None or context.az_account_key is None:
        print("")
        print("Please set up your storage account for AML:")
        print("  export AML_STORAGE_ACCT_NAME=<yourstorageaccountname>")
        print("  export AML_STORAGE_ACCT_KEY=<yourstorageaccountkey>")
        print("")
    else:
        storage_exists = True

    if context.in_local_mode():
        acs_exists = True
    elif context.env_is_k8s:
        acs_exists = test_acs_k8s()
        if not acs_exists:
            print('')
            print('Your Kubernetes cluster is not responding as expected.')
            print('Please verify it is healthy. If you set it up via `az ml env setup,` '
                  'please contact deployml@microsoft.com to troubleshoot.')
            print('')
    else:
        acs_exists = context.acs_master_url and context.acs_agent_url
        if not acs_exists:
            print("")
            print("Please set up your ACS cluster for AML:")
            print("  export AML_ACS_MASTER=<youracsmasterdomain>")
            print("  export AML_ACS_AGENT=<youracsagentdomain>")
            print("")

    if context.acr_home is None or context.acr_user is None or context.acr_pw is None:
        print("")
        print("Please set up your ACR registry for AML:")
        print("  export AML_ACR_HOME=<youracrdomain>")
        print("  export AML_ACR_USER=<youracrusername>")
        print("  export AML_ACR_PW=<youracrpassword>")
        print("")
    else:
        acr_exists = True

    if context.env_is_k8s and not re.match(r"[a-zA-Z0-9\.-]+", service_name):
        print("Kubernetes Service names may only contain alphanumeric characters, '.', and '-'")
        return

    if not storage_exists or not acs_exists or not acr_exists:
        return

    # modify json payload to update assets and driver location
    payload = resource_string(__name__, 'data/testrequest.json')
    json_payload = json.loads(payload.decode('ascii'))

    # update target runtime in payload
    json_payload['properties']['deploymentPackage']['targetRuntime'] = target_runtime

    # upload target storage for resources
    json_payload['properties']['storageAccount']['name'] = context.az_account_name
    json_payload['properties']['storageAccount']['key'] = context.az_account_key

    # Add dependencies

    # If there's a model specified, add it as a dependency
    if model:
        dependencies.append(model)

    # Always inject azuremlutilities.py as a dependency from the CLI
    # It contains helper methods for serializing and deserializing schema
    utilities_filename = resource_filename(__name__, 'azuremlutilities.py')
    dependencies.append(utilities_filename)

    # If a schema file was provided, try to find the accompanying sample file
    # and add as a dependency
    get_sample_code = ''
    if schema_file is not '':
        dependencies.append(schema_file)
        sample_added, sample_filename = try_add_sample_file(dependencies, schema_file, verbose)
        if sample_added:
            get_sample_code = \
                resource_string(__name__, 'data/getsample.py').decode('ascii').replace('PLACEHOLDER', sample_filename)

    if requirements is not '':
        if verbose:
            print('Uploading requirements file: {}'.format(requirements))
            (status, location, filename) = \
                upload_dependency(context, requirements, verbose)
            if status < 0:
                print('Error resolving requirements file: no such file or directory {}'.format(requirements))
                return
            else:
                json_payload['properties']['deploymentPackage']['pipRequirements'] = location

    dependency_injection_code = '\nimport tarfile\nimport os.path\n'
    dependency_count = 0
    if dependencies is not None:
        print('Uploading dependencies.')
        for dependency in dependencies:
            (status, location, filename) = \
                upload_dependency(context, dependency, verbose)
            if status < 0:
                print('Error resolving dependency: no such file or directory {}'.format(dependency))
                return
            else:
                dependency_count += 1
                # Add the new asset to the payload
                new_asset = {'mimeType': 'application/octet-stream',
                             'id': str(dependency),
                             'location': location}
                json_payload['properties']['assets'].append(new_asset)
                if verbose:
                    print("Added dependency {} to assets.".format(dependency))

                # If the asset was a directory, also add code to unzip and layout directory
                if status == 1:
                    dependency_injection_code = dependency_injection_code + \
                                                'if os.path.exists("{}"):\n'.format(filename) + \
                                                '  amlbdws_dependency_{} = tarfile.open("{}")\n'\
                                                .format(dependency_count, filename)
                    dependency_injection_code = dependency_injection_code + \
                                                '  amlbdws_dependency_{}.extractall()\n'.format(dependency_count)

    if verbose:
        print("Code injected to unzip directories:\n{}".format(dependency_injection_code))
        print(json.dumps(json_payload))

    # read in code file
    if os.path.isfile(score_file):
        with open(score_file, 'r') as scorefile:
            code = scorefile.read()
    else:
        print("Error: No such file {}".format(score_file))
        return

    if target_runtime == 'spark-py':
        # read in fixed preamble code
        preamble = resource_string(__name__, 'data/preamble').decode('ascii')

        # wasb configuration: add the configured storage account in the as a wasb location
        wasb_config = "spark.sparkContext._jsc.hadoopConfiguration().set('fs.azure.account.key." + \
                      context.az_account_name + ".blob.core.windows.net','" + context.az_account_key + "')"

        # create blob with preamble code and user function definitions from cell
        code = "{}\n{}\n{}\n{}\n\n\n{}".format(preamble, wasb_config, dependency_injection_code, code, get_sample_code)
    else:
        code = "{}\n{}\n\n\n{}".format(dependency_injection_code, code, get_sample_code)

    if verbose:
        print(code)

    az_container_name = 'amlbdpackages'
    az_blob_name = str(uuid.uuid4()) + '.py'
    bbs = BlockBlobService(account_name=context.az_account_name,
                           account_key=context.az_account_key)
    bbs.create_container(az_container_name)
    bbs.create_blob_from_text(az_container_name, az_blob_name, code,
                              content_settings=ContentSettings(content_type='application/text'))
    blob_sas = bbs.generate_blob_shared_access_signature(
        az_container_name,
        az_blob_name,
        BlobPermissions.READ,
        datetime.utcnow() + timedelta(days=30))
    package_location = 'http://{}.blob.core.windows.net/{}/{}?{}'.format(context.az_account_name,
                                                                         az_container_name, az_blob_name, blob_sas)

    if verbose:
        print("Package uploaded to " + package_location)

    for asset in json_payload['properties']['assets']:
        if asset['id'] == 'driver_package_asset':
            if verbose:
                print("Current driver location:", str(asset['location']))
                print("Replacing with:", package_location)
            asset['location'] = package_location

    # modify json payload to set ACR credentials
    if verbose:
        print("Current ACR creds in payload:")
        print('location:', json_payload['properties']['registryInfo']['location'])
        print('user:', json_payload['properties']['registryInfo']['user'])
        print('password:', json_payload['properties']['registryInfo']['password'])

    json_payload['properties']['registryInfo']['location'] = context.acr_home
    json_payload['properties']['registryInfo']['user'] = context.acr_user
    json_payload['properties']['registryInfo']['password'] = context.acr_pw

    if verbose:
        print("New ACR creds in payload:")
        print('location:', json_payload['properties']['registryInfo']['location'])
        print('user:', json_payload['properties']['registryInfo']['user'])
        print('password:', json_payload['properties']['registryInfo']['password'])

    # call ICE with payload to create docker image

    # Set base ICE URL
    if custom_ice_url is not '':
        base_ice_url = custom_ice_url
        if base_ice_url.endswith('/'):
            base_ice_url = base_ice_url[:-1]
    else:
        base_ice_url = 'https://amlacsagent.azureml-int.net'

    create_url = base_ice_url + '/images/' + service_name
    get_url = base_ice_url + '/jobs'
    headers = {'Content-Type': 'application/json', 'User-Agent': 'aml-cli-{}'.format(__version__)}

    image = ''
    max_retries = 3
    try_number = 0
    ice_put_result = {}
    while try_number < max_retries:
        try:
            ice_put_result = requests.put(
                create_url, headers=headers, data=json.dumps(json_payload), timeout=ice_connection_timeout)
            break
        except (requests.ConnectionError, requests.exceptions.ReadTimeout):
            if try_number < max_retries:
                try_number += 1
                continue
            print('Error: could not connect to Azure ML. Please try again later. If the problem persists, please contact deployml@microsoft.com') #pylint: disable=line-too-long
            return

    if ice_put_result.status_code == 401:
        print("Invalid API key. Please update your key by running 'az ml env key -u'.")
        return
    elif ice_put_result.status_code != 201:
        print('Error connecting to Azure ML. Please contact deployml@microsoft.com with the stack below.')
        print(ice_put_result.content)
        return

    if verbose:
        print(ice_put_result)
    if isinstance(ice_put_result.json(), str):
        return json.dumps(ice_put_result.json())

    job_id = ice_put_result.json()['Job Id']
    if verbose:
        print('ICE URL: ' + create_url)
        print('Submitted job with id: ' + json.dumps(job_id))
    else:
        sys.stdout.write('Creating docker image.')
        sys.stdout.flush()

    job_status = requests.get(get_url + '/' + job_id, headers=headers)
    response_payload = job_status.json()
    while 'Provisioning State' in response_payload:
        job_status = requests.get(get_url + '/' + job_id, headers=headers)
        response_payload = job_status.json()
        if response_payload['Provisioning State'] == 'Running':
            time.sleep(5)
            if verbose:
                print("Provisioning image. Details: " + response_payload['Details'])
            else:
                sys.stdout.write('.')
                sys.stdout.flush()
            continue
        else:
            if response_payload['Provisioning State'] == 'Succeeded':
                acs_payload = response_payload['ACS_PayLoad']
                acs_payload['container']['docker']['image'] = json_payload['properties']['registryInfo']['location'] \
                                                              + '/' + service_name
                image = acs_payload['container']['docker']['image']
                break
            else:
                print('Error creating image: ' + json.dumps(response_payload))
                return

    print('done.')
    print('Image available at : {}'.format(acs_payload['container']['docker']['image']))
    if context.in_local_mode():
        return realtime_service_deploy_local(context, image, verbose, app_insights_enabled, logging_level)
    elif context.env_is_k8s:
        realtime_service_deploy_k8s(context, image, service_name, app_insights_enabled, logging_level, num_replicas)
    else:
        realtime_service_deploy(context, image, service_name, app_insights_enabled, logging_level, verbose)


def realtime_service_deploy(context, image, app_id, app_insights_enabled, logging_level, verbose):
    """Deploy a realtime web service from a docker image."""

    marathon_app = resource_string(__name__, 'data/marathon.json')
    marathon_app = json.loads(marathon_app.decode('ascii'))
    marathon_app['container']['docker']['image'] = image
    marathon_app['labels']['HAPROXY_0_VHOST'] = context.acs_agent_url
    marathon_app['labels']['AMLID'] = app_id
    marathon_app['env']['AML_APP_INSIGHTS_KEY'] = context.app_insights_account_key
    marathon_app['env']['AML_APP_INSIGHTS_ENABLED'] = app_insights_enabled
    marathon_app['env']['AML_CONSOLE_LOG'] = logging_level
    marathon_app['id'] = app_id

    if verbose:
        print('Marathon payload: {}'.format(marathon_app))

    headers = {'Content-Type': 'application/json'}
    marathon_base_url = resolve_marathon_base_url(context)
    marathon_url = marathon_base_url + '/marathon/v2/apps'
    try:
        deploy_result = requests.put(
            marathon_url + '/' + app_id, headers=headers, data=json.dumps(marathon_app), verify=False)
    except requests.exceptions.ConnectTimeout:
        print('Error: timed out trying to establish a connection to ACS. Please check that your ACS is up and healthy.')
        print('For more information about setting up your environment, see: "az ml env about".')
        return
    except requests.ConnectionError:
        print('Error: Could not establish a connection to ACS. Please check that your ACS is up and healthy.')
        print('For more information about setting up your environment, see: "az ml env about".')
        return

    try:
        deploy_result.raise_for_status()
    except requests.exceptions.HTTPError as ex:
        print('Error creating service: {}'.format(ex))
        return

    try:
        deploy_result = get_json(deploy_result.content)
    except ValueError:
        print('Error creating service.')
        print(deploy_result.content)
        return

    print("Deployment id: " + deploy_result['deploymentId'])
    m_app = requests.get(marathon_url + '/' + app_id)
    m_app = m_app.json()
    while 'deployments' in m_app['app']:
        if not m_app['app']['deployments']:
            break
        m_app = requests.get(marathon_url + '/' + app_id)
        m_app = m_app.json()

    print("Success.")
    print("Usage: az ml service run realtime -n " + app_id + " [-d '{\"input\" : \"!! YOUR DATA HERE !!\"}']")


def realtime_service_deploy_k8s(context, image, app_id, app_insights_enabled, logging_level, num_replicas):
    """Deploy a realtime Kubernetes web service from a docker image."""

    k8s_template_path = os.path.join(os.path.dirname(os.path.abspath(__file__)),
                                     'data', 'kubernetes_deployment_template.yaml')
    k8s_service_template_path = os.path.join(os.path.dirname(os.path.abspath(__file__)),
                                             'data', 'kubernetes_service_template.yaml')
    k8s_fd, tmp_k8s_path = tempfile.mkstemp()
    num_replicas = int(num_replicas)

    try:
        with open(k8s_template_path) as f:
            kubernetes_app = yaml.load(f)
    except OSError as exc:
        print("Unable to find kubernetes deployment template file.".format(exc))
        raise
    kubernetes_app['metadata']['name'] = app_id + '-deployment'
    kubernetes_app['spec']['replicas'] = num_replicas
    kubernetes_app['spec']['template']['spec']['containers'][0]['image'] = image
    kubernetes_app['spec']['template']['spec']['containers'][0]['name'] = app_id
    kubernetes_app['spec']['template']['metadata']['labels']['webservicename'] = app_id
    kubernetes_app['spec']['template']['metadata']['labels']['azuremlappname'] = app_id
    kubernetes_app['spec']['template']['metadata']['labels']['type'] = "realtime"
    kubernetes_app['spec']['template']['spec']['containers'][0]['env'][0]['value'] = context.app_insights_account_key
    kubernetes_app['spec']['template']['spec']['containers'][0]['env'][1]['value'] = app_insights_enabled
    kubernetes_app['spec']['template']['spec']['containers'][0]['env'][2]['value'] = logging_level
    kubernetes_app['spec']['template']['spec']['imagePullSecrets'][0]['name'] = context.acr_user + 'acrkey'

    with open(tmp_k8s_path, 'w') as f:
        yaml.dump(kubernetes_app, f, default_flow_style=False)

    k8s_ops = KubernetesOperations()
    timeout_seconds = 1200
    try:
        k8s_ops.deploy_deployment(tmp_k8s_path, timeout_seconds, num_replicas, context.acr_user + 'acrkey')
        k8s_ops.create_service(k8s_service_template_path, app_id, 'realtime')

        print("Success.")
        print("Usage: az ml service run realtime -n " + app_id + " [-d '{\"input\" : \"!! YOUR DATA HERE !!\"}']")
    except ApiException as exc:
        print("An exception occurred while deploying the service. {}".format(exc))
    finally:
        os.close(k8s_fd)
        os.remove(tmp_k8s_path)


def realtime_service_view(service_name=None, verb=False, context=cli_context):
    """View details of a previously published realtime web service."""

    verbose = verb

    # First print the list view of this service
    num_services = _realtime_service_list(service_name, verb, context)

    scoring_url = None
    usage_headers = ['-H "Content-Type:application/json"']
    default_sample_data = '!!!YOUR DATA HERE !!!'

    if context.in_local_mode():
        try:
            dockerps_output = subprocess.check_output(
                ["docker", "ps", "--filter", "\"label=amlid={}\"".format(service_name)])
            dockerps_output = dockerps_output.decode('ascii').rstrip().split("\n")[1:]
        except subprocess.CalledProcessError:
            print('[Local mode] Error retrieving container details. Make sure you can run docker.')
            return

        if not dockerps_output or dockerps_output is None:
            print('No such service {}.'.format(service_name))
            return

        container_id = dockerps_output[0][0:12]
        try:
            di_network = subprocess.check_output(
                ["docker", "inspect", "--format='{{json .NetworkSettings}}'", container_id]).decode('ascii')
        except subprocess.CalledProcessError:
            print('[Local mode] Error inspecting container. Make sure you can run docker.')
            return

        try:
            net_config = json.loads(di_network)
        except ValueError:
            print('[Local mode] Error retrieving container information. Make sure you can run docker.')
            return

        if 'Ports' in net_config:
            # Find the port mapped to 5001, which is where we expect our container to be listening
            scoring_port_key = [x for x in net_config['Ports'].keys() if '5001' in x]
            if len(scoring_port_key) != 1:
                print('[Local mode] Error: Malconfigured container. Cannot determine scoring port.')
                return
            scoring_port_key = scoring_port_key[0]
            scoring_port = net_config['Ports'][scoring_port_key][0]['HostPort']
            if scoring_port:
                scoring_url = 'http://127.0.0.1:' + str(scoring_port) + '/score'

            # Try to get the sample request from the container
            sample_url = 'http://127.0.0.1:' + str(scoring_port) + '/sample'
            headers = {'Content-Type':'application/json'}
        else:
            print('[Local mode] Error: Misconfigured container. Cannot determine scoring port.')
            return
    else:
        if context.env_is_k8s:
            try:
                fe_url = get_k8s_frontend_url()
            except ApiException:
                return
            scoring_url = fe_url + service_name + '/score'
            sample_url = fe_url + service_name + '/sample'
            headers = {'Content-Type': 'application/json'}
        else:
            if context.acs_agent_url is not None:
                scoring_url = 'http://' + context.acs_agent_url + ':9091/score'
                sample_url = 'http://' + context.acs_agent_url + ':9091/sample'
                headers = {'Content-Type': 'application/json', 'X-Marathon-App-Id': "/{}".format(service_name)}
                usage_headers.append('-H "X-Marathon-App-Id:/{}"'.format(service_name))
            else:
                print('Unable to determine ACS Agent URL. '
                      'Please ensure that AML_ACS_AGENT environment variable is set.')
                return

    service_sample_data = get_sample_data(sample_url, headers, verbose)
    sample_data = '{{"input":"{}"}}'.format(
        service_sample_data if service_sample_data is not None else default_sample_data)
    if num_services:
        print('Usage:')
        print('  az ml  : az ml service run realtime -n {} [-d \'{}\']'.format(service_name, sample_data))
        print('  curl : curl -X POST {} --data \'{}\' {}'.format(' '.join(usage_headers), sample_data, scoring_url))


def realtime_service_list(service_name=None, verb=False, context=cli_context):
    _realtime_service_list(service_name, verb, context)


def _realtime_service_list(service_name=None, verb=False, context=cli_context):
    """List published realtime web services."""

    verbose = verb

    if context.in_local_mode():
        if service_name is not None:
            filter_expr = "\"label=amlid={}\"".format(service_name)
        else:
            filter_expr = "\"label=amlid\""

        try:
            dockerps_output = subprocess.check_output(
                ["docker", "ps", "--filter", filter_expr]).decode('ascii').rstrip().split("\n")[1:]
        except subprocess.CalledProcessError:
            print('[Local mode] Error retrieving running containers. Please ensure you have permissions to run docker.')
            return
        if dockerps_output is not None:
            app_table = [['NAME', 'IMAGE', 'CPU', 'MEMORY', 'STATUS', 'INSTANCES', 'HEALTH']]
            for container in dockerps_output:
                container_id = container[0:12]
                try:
                    di_config = subprocess.check_output(
                        ["docker", "inspect", "--format='{{json .Config}}'", container_id]).decode('ascii')
                    di_state = subprocess.check_output(
                        ["docker", "inspect", "--format='{{json .State}}'", container_id]).decode('ascii')
                except subprocess.CalledProcessError:
                    print('[Local mode] Error inspecting docker container. Please ensure you have permissions to run docker.') #pylint: disable=line-too-long
                    if verbose:
                        print('[Debug] Container id: {}'.format(container_id))
                    return
                try:
                    config = json.loads(di_config)
                    state = json.loads(di_state)
                except ValueError:
                    print('[Local mode] Error retrieving container details. Skipping...')
                    return

                # Name of the app
                if 'Labels' in config and 'amlid' in config['Labels']:
                    app_entry = [config['Labels']['amlid']]
                else:
                    app_entry = ['Unknown']

                # Image from the registry
                if 'Image' in config:
                    app_entry.append(config['Image'])
                else:
                    app_entry.append('Unknown')

                # CPU and Memory are currently not reported for local containers
                app_entry.append('N/A')
                app_entry.append('N/A')

                # Status
                if 'Status' in state:
                    app_entry.append(state['Status'])
                else:
                    app_entry.append('Unknown')

                # Instances is always 1 for local containers
                app_entry.append(1)

                # Health is currently not reported for local containers
                app_entry.append('N/A')
                app_table.append(app_entry)
            print(tabulate.tabulate(app_table, headers='firstrow', tablefmt='psql'))

            return len(app_table) - 1

    # Cluster mode
    if context.env_is_k8s:
        return realtime_service_list_kubernetes(context, service_name, verbose)

    if service_name is not None:
        extra_filter_expr = ", AMLID=={}".format(service_name)
    else:
        extra_filter_expr = ""

    marathon_base_url = resolve_marathon_base_url(context)
    if not marathon_base_url:
        return
    marathon_url = marathon_base_url + '/marathon/v2/apps?label=AMLBD_ORIGIN' + extra_filter_expr
    if verbose:
        print(marathon_url)
    try:
        list_result = requests.get(marathon_url)
    except requests.ConnectionError:
        print('Error connecting to ACS. Please check that your ACS cluster is up and healthy.')
        return
    try:
        apps = list_result.json()
    except ValueError:
        print('Error retrieving apps from ACS. Please check that your ACS cluster is up and healthy.')
        print(list_result.content)
        return

    if 'apps' in apps and len(apps['apps']) > 0:
        app_table = [['NAME', 'IMAGE', 'CPU', 'MEMORY', 'STATUS', 'INSTANCES', 'HEALTH']]
        for app in apps['apps']:
            if 'container' in app and 'docker' in app['container'] and 'image' in app['container']['docker']:
                app_image = app['container']['docker']['image']
            else:
                app_image = 'Unknown'
            app_entry = [app['id'].strip('/'), app_image, app['cpus'], app['mem']]
            app_instances = app['instances']
            app_tasks_running = app['tasksRunning']
            app_deployments = app['deployments']
            running = app_tasks_running > 0
            deploying = len(app_deployments) > 0
            suspended = app_instances == 0 and app_tasks_running == 0
            app_status = 'Deploying' if deploying else 'Running' if running else 'Suspended' if suspended else 'Unknown'
            app_entry.append(app_status)
            app_entry.append(app_instances)
            app_healthy_tasks = app['tasksHealthy']
            app_unhealthy_tasks = app['tasksUnhealthy']
            app_health = 'Unhealthy' if app_unhealthy_tasks > 0 else 'Healthy' if app_healthy_tasks > 0 else 'Unknown'
            app_entry.append(app_health)
            app_table.append(app_entry)
        print(tabulate.tabulate(app_table, headers='firstrow', tablefmt='psql'))
        return len(app_table) - 1
    else:
        if service_name:
            print('No service running with name {} on your ACS cluster'.format(service_name))
        else:
            print('No running services on your ACS cluster')


def realtime_service_list_kubernetes(context, service_name=None, verbose=False):
    label_selector = "type==realtime"
    if service_name is not None:
        label_selector += ",webservicename=={}".format(service_name)

    if verbose:
        print("label selector: {}".format(label_selector))

    try:
        k8s_ops = KubernetesOperations()
        list_result = k8s_ops.get_filtered_deployments(label_selector)
    except ApiException as exc:
        print("Failed to list deployments. {}".format(exc))
        return

    if verbose:
        print("Retrieved deployments: ")
        print(list_result)

    if len(list_result) > 0:
        app_table = [['NAME', 'IMAGE', 'STATUS', 'INSTANCES', 'HEALTH']]
        for app in list_result:
            app_image = app.spec.template.spec.containers[0].image
            app_name = app.metadata.labels['webservicename']
            app_status = app.status.conditions[0].type
            app_instances = app.status.replicas
            app_health = 'Healthy' if app.status.unavailable_replicas is None else 'Unhealthy'
            app_entry = [app_name, app_image, app_status, app_instances, app_health]
            app_table.append(app_entry)
        print(tabulate.tabulate(app_table, headers='firstrow', tablefmt='psql'))
        return len(app_table) - 1
    else:
        if service_name:
            print('No service running with name {} on your ACS cluster'.format(service_name))
        else:
            print('No running services on your ACS cluster')


def realtime_service_run_cluster(context, service_name, input_data, verbose):
    """Run a previously published realtime web service in an ACS cluster."""

    if context.acs_agent_url is None:
        print("")
        print("Please set up your ACS cluster for AML. Run 'az ml env about' for help on setting up your environment.")
        print("")
        return

    headers = {'Content-Type': 'application/json', 'X-Marathon-App-Id': "/{}".format(service_name)}

    if input_data == '':
        sample_url = 'http://' + context.acs_agent_url + ':9091/sample'
        sample_data = get_sample_data(sample_url, headers, verbose)

        if sample_data is None:
            print('No such service {}'.format(service_name))
            return
        elif sample_data == '':
            print(
                "No sample data available. To score with your own data, run: az ml service run realtime -n {} -d <input_data>" #pylint: disable=line-too-long
                .format(service_name))
            return

        input_data = '{{"input":"{}"}}'.format(sample_data)
        print('Using sample data: ' + input_data)

    marathon_url = 'http://' + context.acs_agent_url + ':9091/score'
    result = requests.post(marathon_url, headers=headers, data=input_data, verify=False)
    if verbose:
        print(result.content)

    if result.status_code != 200:
        print('Error scoring the service.')
        print(result.content)
        return

    try:
        result = result.json()
    except ValueError:
        print('Error scoring the service.')
        print(result.content)
        return

    print(result['result'])


def realtime_service_run_kubernetes(context, service_name, input_data, verbose):
    headers = {'Content-Type': 'application/json'}
    try:
        frontend_service_url = get_k8s_frontend_url()
    except ApiException as exc:
        print("Unable to connect to Kubernetes Front-End service. {}".format(exc))
        return
    if input_data is None:
        sample_endpoint = frontend_service_url + service_name + '/sample'
        input_data = get_sample_data(sample_endpoint, headers, verbose)

    scoring_endpoint = frontend_service_url + service_name + '/score'
    result = requests.post(scoring_endpoint, data=input_data, headers=headers)
    if verbose:
        print(result.content)

    if not result.ok:
        print('Error scoring the service.')
        content = result.content.decode()
        if content == "ehostunreach":
            print('Unable to reach the requested host.')
            print('If you just created this service, it may not be available yet. Please try again in a few minutes.')
        elif '%MatchError' in content or 'No such thing' in content:
<<<<<<< HEAD
            print('Unable to find service with name {}.'.format(service_name))
        print(content)
=======
            print('Unable to find service with name {}'.format(service_name))
        else:
            print(content)
>>>>>>> 82c76ebb
        return

    try:
        result = result.json()
    except ValueError:
        print('Error scoring the service.')
        print(result.content)
        return

    print(result['result'])


def realtime_service_run(service_name, input_data, verb, context=cli_context):
    """
    Execute a previously published realtime web service.
    :param context: CommandLineInterfaceContext object
    :param args: list of str arguments
    """

    verbose = verb

    if verbose:
        print("data: {}".format(input_data))

    if context.in_local_mode():
        realtime_service_run_local(service_name, input_data, verbose)
    elif context.env_is_k8s:
        realtime_service_run_kubernetes(context, service_name, input_data, verbose)
    else:
        realtime_service_run_cluster(context, service_name, input_data, verbose)

<|MERGE_RESOLUTION|>--- conflicted
+++ resolved
@@ -1168,14 +1168,9 @@
             print('Unable to reach the requested host.')
             print('If you just created this service, it may not be available yet. Please try again in a few minutes.')
         elif '%MatchError' in content or 'No such thing' in content:
-<<<<<<< HEAD
             print('Unable to find service with name {}.'.format(service_name))
-        print(content)
-=======
-            print('Unable to find service with name {}'.format(service_name))
         else:
             print(content)
->>>>>>> 82c76ebb
         return
 
     try:
