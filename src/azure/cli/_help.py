from __future__ import print_function
import argparse
import inspect
import sys
import textwrap
import yaml

from ._locale import L
from ._help_files import _load_help_file

__all__ = ['print_detailed_help', 'print_welcome_message', 'GroupHelpFile', 'CommandHelpFile']

_out = sys.stdout

def show_help(nouns, parser):
    #TODO: parser.subparsers[('storage', 'container')].choices['create']._defaults['func']
    is_group = not hasattr(parser, '_defaults') or not parser._defaults.get('func') # pylint: disable=protected-access
    is_command = not is_group

    delimiters = ' '.join(nouns)
    help_file = CommandHelpFile(delimiters, parser) \
        if is_command \
        else GroupHelpFile(delimiters, parser)

    help_file.load(parser)

    if len(nouns) == 0:
        print('\nSpecial intro help for az')
        help_file.command = 'az'

    print_detailed_help(help_file)

def show_welcome(parser):
    print_welcome_message()

    help_file = GroupHelpFile('', parser)
    print_description_list(help_file.children)

def print_welcome_message():
    _print_indent(L(r"""
     /\                        
    /  \    _____   _ _ __ ___ 
   / /\ \  |_  / | | | \'__/ _ \
  / ____ \  / /| |_| | | |  __/
 /_/    \_\/___|\__,_|_|  \___|
"""))
    _print_indent(L('\nWelcome to the cool new Azure CLI!\n\nHere are the base commands:\n'))

def print_detailed_help(help_file, out=sys.stdout): #pylint: disable=unused-argument
    global _out #pylint: disable=global-statement
    _out = out
    _print_header(help_file)

    _print_indent(L('Arguments') if help_file.type == 'command' else L('Sub-Commands'))

    if help_file.type == 'command':
        print_arguments(help_file)
    elif help_file.type == 'group':
        _print_groups(help_file)

    if len(help_file.examples) > 0:
        _print_examples(help_file)

def print_description_list(help_files, out=sys.stdout):
    global _out #pylint: disable=global-statement
    _out = out

    indent = 1
    max_name_length = max(len(f.name) for f in help_files) if help_files else 0
    for help_file in sorted(help_files, key=lambda h: h.name):
        _print_indent('{0}{1}{2}'.format(help_file.name,
                                         _get_column_indent(help_file.name, max_name_length),
                                         ': ' + help_file.short_summary \
                                             if help_file.short_summary \
                                             else ''),
                      indent)

def print_arguments(help_file):
    indent = 1
    if not help_file.parameters:
        _print_indent('None', indent)
        _print_indent('')
        return

    if len(help_file.parameters) == 0:
        _print_indent('none', indent)
    required_tag = L(' [Required]')
    max_name_length = max(len(p.name) + (11 if p.required else 0) for p in help_file.parameters)
    for p in sorted(help_file.parameters, key=lambda p: str(not p.required) + p.name):
        indent = 1
        required_text = required_tag if p.required else ''
        _print_indent('{0}{1}{2}{3}'.format(p.name,
                                            _get_column_indent(p.name + required_text,
                                                               max_name_length),
                                            required_text,
                                            ': ' + p.short_summary if p.short_summary else ''),
                      indent,
                      max_name_length + indent*4 + 2)

        indent = 2
        if p.long_summary:
            _print_indent('{0}'.format(p.long_summary.rstrip()), indent)

        if p.value_sources:
            _print_indent('')
            _print_indent(L("Values from: {0}").format(', '.join(p.value_sources)), indent)
    return indent

def _print_header(help_file):
    indent = 0
    _print_indent('')
    _print_indent(L('Command') if help_file.type == 'command' else L('Group'), indent)

    indent = 1
    _print_indent('{0}{1}'.format(help_file.command,
                                  ': ' + help_file.short_summary
                                  if help_file.short_summary
                                  else ''),
                  indent)

    indent = 2
    if help_file.long_summary:
        _print_indent('{0}'.format(help_file.long_summary.rstrip()), indent)
    _print_indent('')

def _print_groups(help_file):
    indent = 1
    max_name_length = max(len(c.name) for c in help_file.children) \
        if len(help_file.children) > 0 \
        else 0
    for c in sorted(help_file.children, key=lambda h: h.name):
        _print_indent('{0}{1}{2}'.format(c.name,
                                         _get_column_indent(c.name, max_name_length),
                                         ': ' + c.short_summary if c.short_summary else ''),
                      indent)
    _print_indent('')

def _print_examples(help_file):
    indent = 0
    _print_indent(L('Examples'), indent)

    for e in help_file.examples:
        indent = 1
        _print_indent('{0}'.format(e.name), indent)

        indent = 2
        _print_indent('{0}'.format(e.text), indent)


class HelpFile(object): #pylint: disable=too-few-public-methods
    def __init__(self, delimiters):
        self.delimiters = delimiters
        self.name = delimiters.split()[-1] if len(delimiters) > 0 else delimiters
        self.command = delimiters
        self.type = ''
        self.short_summary = ''
        self.long_summary = ''
        self.examples = ''

    def load(self, options):
<<<<<<< HEAD
        self.short_summary = options.description if hasattr(options, 'description') else None
        file_data = (_load_help_file_from_string(inspect.getdoc(options._defaults.get('func'))) # pylint: disable=protected-access
                     if hasattr(options, '_defaults')
                     else None)

=======
        self.short_summary = options.description
        file_data = _load_help_file_from_string(
            inspect.getdoc(options._defaults.get('func'))) #pylint: disable=protected-access
>>>>>>> bbaf958a
        if file_data:
            self._load_from_data(file_data)
        else:
            self._load_from_file()

    def _load_from_file(self):
        file_data = _load_help_file(self.delimiters)
        if file_data:
            self._load_from_data(file_data)

    def _load_from_data(self, data):
        if not data:
            return

        if isinstance(data, str):
            self.long_summary = data
            return

        if 'type' in data:
            self.type = data['type']

        if 'short-summary' in data:
            self.short_summary = data['short-summary']

        self.long_summary = data.get('long-summary')

        if 'examples' in data:
            self.examples = [HelpExample(d) for d in data['examples']]


class GroupHelpFile(HelpFile): #pylint: disable=too-few-public-methods
    def __init__(self, delimiters, parser):
        super(GroupHelpFile, self).__init__(delimiters)
        self.type = 'group'

        self.children = []
        for options in parser.choices.values():
            delimiters = ' '.join(options.prog.split()[1:])
            child = HelpFile(delimiters)
            child.load(options)
            self.children.append(child)

class CommandHelpFile(HelpFile): #pylint: disable=too-few-public-methods
    def __init__(self, delimiters, parser):
        super(CommandHelpFile, self).__init__(delimiters)
        self.type = 'command'

        self.parameters = []

        for action in [a for a in parser._actions if a.help != argparse.SUPPRESS]: # pylint: disable=protected-access
            self.parameters.append(HelpParameter('/'.join(sorted(action.option_strings)),
                                                 action.help,
                                                 required=action.required))

    def _load_from_data(self, data):
        super(CommandHelpFile, self)._load_from_data(data)

        if isinstance(data, str) or not self.parameters or not data.get('parameters'):
            return

        loaded_params = []
        loaded_param = {}
        for param in self.parameters:
            loaded_param = next((n for n in data['parameters'] if n['name'] == param.name), None)
            if loaded_param:
                param.update_from_data(loaded_param)
            loaded_params.append(param)

        extra_param = next((p for p in data['parameters']
                            if p['name'] not in [lp.name for lp in loaded_params]),
                           None)
        if extra_param:
            raise HelpAuthoringException('Extra help param {0}'.format(extra_param['name']))
        self.parameters = loaded_params


class HelpParameter(object): #pylint: disable=too-few-public-methods
    def __init__(self, param_name, description, required):
        self.name = param_name
        self.required = required
        self.type = 'string'
        self.short_summary = description
        self.long_summary = ''
        self.value_sources = []

    def update_from_data(self, data):
        if self.name != data.get('name'):
            raise HelpAuthoringException("mismatched name {0} vs. {1}"
                                         .format(self.name,
                                                 data.get('name')))

        if self.required != data.get('required', False):
            raise HelpAuthoringException("mismatched required {0} vs. {1}, {2}"
                                         .format(self.required,
                                                 data.get('required'),
                                                 data.get('name')))

        self.type = data.get('type')
        self.short_summary = data.get('short-summary')
        self.long_summary = data.get('long-summary')
        self.value_sources = data.get('populator-commands')


class HelpExample(object): #pylint: disable=too-few-public-methods
    def __init__(self, _data):
        self.name = _data['name']
        self.text = _data['text']

def _print_indent(s, indent=0, subsequent_spaces=-1):
    tw = textwrap.TextWrapper(initial_indent='    '*indent,
                              subsequent_indent=('    '*indent
                                                 if subsequent_spaces == -1
                                                 else ' '*subsequent_spaces),
                              replace_whitespace=False,
                              width=100)
    paragraphs = s.split('\n')
    for p in paragraphs:
        print(tw.fill(p), file=_out)

def _get_column_indent(text, max_name_length):
    return ' '*(max_name_length - len(text))

def _load_help_file_from_string(text):
    try:
        return yaml.load(text) if text else None
    except Exception: #pylint: disable=broad-except
        return text

def _get_single_metadata(cmd_table):
    assert len(cmd_table) == 1
    return next(metadata for _, metadata in cmd_table.items())

class HelpAuthoringException(Exception):
    pass<|MERGE_RESOLUTION|>--- conflicted
+++ resolved
@@ -131,7 +131,7 @@
     for c in sorted(help_file.children, key=lambda h: h.name):
         _print_indent('{0}{1}{2}'.format(c.name,
                                          _get_column_indent(c.name, max_name_length),
-                                         ': ' + c.short_summary if c.short_summary else ''),
+                                      ': ' + c.short_summary if c.short_summary else ''),
                       indent)
     _print_indent('')
 
@@ -158,17 +158,11 @@
         self.examples = ''
 
     def load(self, options):
-<<<<<<< HEAD
         self.short_summary = options.description if hasattr(options, 'description') else None
         file_data = (_load_help_file_from_string(inspect.getdoc(options._defaults.get('func'))) # pylint: disable=protected-access
                      if hasattr(options, '_defaults')
                      else None)
 
-=======
-        self.short_summary = options.description
-        file_data = _load_help_file_from_string(
-            inspect.getdoc(options._defaults.get('func'))) #pylint: disable=protected-access
->>>>>>> bbaf958a
         if file_data:
             self._load_from_data(file_data)
         else:
